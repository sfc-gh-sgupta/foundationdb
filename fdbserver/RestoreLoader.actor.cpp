--- conflicted
+++ resolved
@@ -294,17 +294,10 @@
 		// Send the mutations to appliers for each version
 		for (auto& applierID : applierIDs) {
 			requests.push_back(std::make_pair(
-<<<<<<< HEAD
-			    applierID, RestoreSendMutationVectorVersionedRequest(fileIndex, prevVersion, commitVersion, isRangeFile,
-			                                                         applierMutationsBuffer[applierID])));
-			//applierMutationsBuffer[applierID].pop_front(applierMutationsBuffer[applierID].size());
-			//applierMutationsSize[applierID] = 0;
-=======
 			    applierID, RestoreSendVersionedMutationsRequest(fileIndex, prevVersion, commitVersion, isRangeFile,
 			                                                    applierMutationsBuffer[applierID])));
-			applierMutationsBuffer[applierID].pop_front(applierMutationsBuffer[applierID].size());
-			applierMutationsSize[applierID] = 0;
->>>>>>> feb2a8c7
+			// applierMutationsBuffer[applierID].pop_front(applierMutationsBuffer[applierID].size());
+			// applierMutationsSize[applierID] = 0;
 		}
 		TraceEvent(SevDebug, "FastRestore_Debug")
 		    .detail("Loader", self->id())
