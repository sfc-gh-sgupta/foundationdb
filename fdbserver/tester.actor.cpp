--- conflicted
+++ resolved
@@ -806,20 +806,15 @@
 	return Void();
 }
 
-<<<<<<< HEAD
 // Runs the consistency check workload, which verifies that the database is in a consistent state
 ACTOR Future<Void> checkConsistency(Database cx,
                                     std::vector<TesterInterface> testers,
                                     bool doQuiescentCheck,
+                                    bool doCacheCheck,
                                     double quiescentWaitTimeout,
                                     double softTimeLimit,
                                     double databasePingDelay,
                                     Reference<AsyncVar<ServerDBInfo>> dbInfo) {
-=======
-//Runs the consistency check workload, which verifies that the database is in a consistent state
-ACTOR Future<Void> checkConsistency(Database cx, std::vector< TesterInterface > testers, bool doQuiescentCheck, bool doCacheCheck,
-									double quiescentWaitTimeout, double softTimeLimit, double databasePingDelay, Reference<AsyncVar<ServerDBInfo>> dbInfo) {
->>>>>>> 800c37bb
 	state TestSpec spec;
 
 	state double connectionFailures;
@@ -844,14 +839,10 @@
 	options.push_back_deep(options.arena(),
 	                       KeyValueRef(LiteralStringRef("testName"), LiteralStringRef("ConsistencyCheck")));
 	options.push_back_deep(options.arena(), KeyValueRef(LiteralStringRef("performQuiescentChecks"), performQuiescent));
-<<<<<<< HEAD
+	options.push_back_deep(options.arena(), KeyValueRef(LiteralStringRef("performCacheCheck"), performCacheCheck));
 	options.push_back_deep(options.arena(),
 	                       KeyValueRef(LiteralStringRef("quiescentWaitTimeout"),
 	                                   ValueRef(options.arena(), format("%f", quiescentWaitTimeout))));
-=======
-	options.push_back_deep(options.arena(), KeyValueRef(LiteralStringRef("performCacheCheck"), performCacheCheck));
-	options.push_back_deep(options.arena(), KeyValueRef(LiteralStringRef("quiescentWaitTimeout"), ValueRef(options.arena(), format("%f", quiescentWaitTimeout))));
->>>>>>> 800c37bb
 	options.push_back_deep(options.arena(), KeyValueRef(LiteralStringRef("distributed"), LiteralStringRef("false")));
 	spec.options.push_back_deep(spec.options.arena(), options);
 
@@ -920,15 +911,16 @@
 		if (spec.runConsistencyCheck) {
 			try {
 				bool quiescent = g_network->isSimulated() ? !BUGGIFY : spec.waitForQuiescenceEnd;
-<<<<<<< HEAD
-				wait(timeoutError(
-				    checkConsistency(cx, testers, quiescent, 10000.0, 18000, spec.databasePingDelay, dbInfo), 20000.0));
+				wait(timeoutError(checkConsistency(cx,
+				                                   testers,
+				                                   quiescent,
+				                                   spec.runConsistencyCheckOnCache,
+				                                   10000.0,
+				                                   18000,
+				                                   spec.databasePingDelay,
+				                                   dbInfo),
+				                  20000.0));
 			} catch (Error& e) {
-=======
-				wait(timeoutError(checkConsistency(cx, testers, quiescent, spec.runConsistencyCheckOnCache, 10000.0, 18000, spec.databasePingDelay, dbInfo), 20000.0));
-			}
-			catch(Error& e) {
->>>>>>> 800c37bb
 				TraceEvent(SevError, "TestFailure").error(e).detail("Reason", "Unable to perform consistency check");
 				ok = false;
 			}
@@ -989,7 +981,6 @@
 };
 
 std::map<std::string, std::function<void(const std::string& value, TestSpec* spec)>> testSpecTestKeys = {
-<<<<<<< HEAD
 	{ "testTitle",
 	  [](const std::string& value, TestSpec* spec) {
 	      spec->title = value;
@@ -1050,6 +1041,11 @@
 	      spec->runConsistencyCheck = (value == "true");
 	      TraceEvent("TestParserTest").detail("ParsedRunConsistencyCheck", spec->runConsistencyCheck);
 	  } },
+	{ "runConsistencyCheckOnCache",
+	  [](const std::string& value, TestSpec* spec) {
+	      spec->runConsistencyCheckOnCache = (value == "true");
+	      TraceEvent("TestParserTest").detail("ParsedRunConsistencyCheckOnCache", spec->runConsistencyCheckOnCache);
+	  } },
 	{ "waitForQuiescence",
 	  [](const std::string& value, TestSpec* spec) {
 	      bool toWait = value == "true";
@@ -1104,108 +1100,6 @@
 	      if (value == "true")
 		      spec->phases = TestWorkload::CHECK;
 	  } },
-=======
-	{ "testTitle", [](const std::string& value, TestSpec* spec) {
-			spec->title = value;
-			TraceEvent("TestParserTest").detail("ParsedTest",  spec->title );
-		}},
-	{ "timeout", [](const std::string& value, TestSpec* spec) {
-			sscanf( value.c_str(), "%d", &(spec->timeout) );
-			ASSERT( spec->timeout > 0 );
-			TraceEvent("TestParserTest").detail("ParsedTimeout", spec->timeout);
-		}},
-	{ "databasePingDelay", [](const std::string& value, TestSpec* spec) {
-			double databasePingDelay;
-			sscanf( value.c_str(), "%lf", &databasePingDelay );
-			ASSERT( databasePingDelay >= 0 );
-			if( !spec->useDB && databasePingDelay > 0 ) {
-				TraceEvent(SevError, "TestParserError")
-					.detail("Reason", "Cannot have non-zero ping delay on test that does not use database")
-					.detail("PingDelay", databasePingDelay).detail("UseDB", spec->useDB);
-				ASSERT( false );
-			}
-			spec->databasePingDelay = databasePingDelay;
-			TraceEvent("TestParserTest").detail("ParsedPingDelay", spec->databasePingDelay);
-		}},
-	{ "runSetup", [](const std::string& value, TestSpec* spec) {
-			spec->phases = TestWorkload::EXECUTION | TestWorkload::CHECK | TestWorkload::METRICS;
-			if( value == "true" )
-				spec->phases |= TestWorkload::SETUP;
-			TraceEvent("TestParserTest").detail("ParsedSetupFlag", (spec->phases & TestWorkload::SETUP) != 0);
-		}},
-	{ "dumpAfterTest", [](const std::string& value, TestSpec* spec) {
-			spec->dumpAfterTest = ( value == "true" );
-			TraceEvent("TestParserTest").detail("ParsedDumpAfter", spec->dumpAfterTest);
-		}},
-	{ "clearAfterTest", [](const std::string& value, TestSpec* spec) {
-			spec->clearAfterTest = ( value == "true" );
-			TraceEvent("TestParserTest").detail("ParsedClearAfter", spec->clearAfterTest);
-		}},
-	{ "useDB", [](const std::string& value, TestSpec* spec) {
-			spec->useDB = ( value == "true" );
-			TraceEvent("TestParserTest").detail("ParsedUseDB", spec->useDB);
-			if( !spec->useDB )
-				spec->databasePingDelay = 0.0;
-		}},
-	{ "startDelay", [](const std::string& value, TestSpec* spec) {
-			sscanf( value.c_str(), "%lf", &spec->startDelay );
-			TraceEvent("TestParserTest").detail("ParsedStartDelay", spec->startDelay);
-		}},
-	{ "runConsistencyCheck", [](const std::string& value, TestSpec* spec) {
-			spec->runConsistencyCheck = ( value == "true" );
-			TraceEvent("TestParserTest").detail("ParsedRunConsistencyCheck", spec->runConsistencyCheck);
-		}},
-	{ "runConsistencyCheckOnCache", [](const std::string& value, TestSpec* spec) {
-			spec->runConsistencyCheckOnCache = ( value == "true" );
-			TraceEvent("TestParserTest").detail("ParsedRunConsistencyCheckOnCache", spec->runConsistencyCheckOnCache);
-		}},
-	{ "waitForQuiescence", [](const std::string& value, TestSpec* spec) {
-			bool toWait = value == "true";
-			spec->waitForQuiescenceBegin = toWait;
-			spec->waitForQuiescenceEnd = toWait;
-			TraceEvent("TestParserTest").detail("ParsedWaitForQuiescence", toWait);
-		}},
-	{ "waitForQuiescenceBegin", [](const std::string& value, TestSpec* spec) {
-			bool toWait = value == "true";
-			spec->waitForQuiescenceBegin = toWait;
-			TraceEvent("TestParserTest").detail("ParsedWaitForQuiescenceBegin", toWait);
-		}},
-	{ "waitForQuiescenceEnd", [](const std::string& value, TestSpec* spec) {
-			bool toWait = value == "true";
-			spec->waitForQuiescenceEnd = toWait;
-			TraceEvent("TestParserTest").detail("ParsedWaitForQuiescenceEnd", toWait);
-		}},
-	{ "simCheckRelocationDuration", [](const std::string& value, TestSpec* spec) {
-			spec->simCheckRelocationDuration = (value == "true");
-			TraceEvent("TestParserTest").detail("ParsedSimCheckRelocationDuration", spec->simCheckRelocationDuration);
-		}},
-	{ "connectionFailuresDisableDuration", [](const std::string& value, TestSpec* spec) {
-			double connectionFailuresDisableDuration;
-			sscanf( value.c_str(), "%lf", &connectionFailuresDisableDuration );
-			ASSERT( connectionFailuresDisableDuration >= 0 );
-			spec->simConnectionFailuresDisableDuration = connectionFailuresDisableDuration;
-			if(g_network->isSimulated())
-				g_simulator.connectionFailuresDisableDuration = spec->simConnectionFailuresDisableDuration;
-			TraceEvent("TestParserTest").detail("ParsedSimConnectionFailuresDisableDuration", spec->simConnectionFailuresDisableDuration);
-		}},
-	{ "simBackupAgents", [](const std::string& value, TestSpec* spec) {
-			if (value == "BackupToFile" || value == "BackupToFileAndDB")
-		        spec->simBackupAgents = ISimulator::BackupAgentType::BackupToFile;
-	        else
-		        spec->simBackupAgents = ISimulator::BackupAgentType::NoBackupAgents;
-	        TraceEvent("TestParserTest").detail("ParsedSimBackupAgents", spec->simBackupAgents);
-
-			if (value == "BackupToDB" || value == "BackupToFileAndDB")
-		        spec->simDrAgents = ISimulator::BackupAgentType::BackupToDB;
-	        else
-		        spec->simDrAgents = ISimulator::BackupAgentType::NoBackupAgents;
-	        TraceEvent("TestParserTest").detail("ParsedSimDrAgents", spec->simDrAgents);
-		}},
-	{ "checkOnly", [](const std::string& value, TestSpec* spec) {
-			if(value == "true")
-				spec->phases = TestWorkload::CHECK;
-		}},
->>>>>>> 800c37bb
 };
 
 vector<TestSpec> readTests(ifstream& ifs) {
