/*
 * TLogServer.actor.cpp
 *
 * This source file is part of the FoundationDB open source project
 *
 * Copyright 2013-2018 Apple Inc. and the FoundationDB project authors
 *
 * Licensed under the Apache License, Version 2.0 (the "License");
 * you may not use this file except in compliance with the License.
 * You may obtain a copy of the License at
 *
 *     http://www.apache.org/licenses/LICENSE-2.0
 *
 * Unless required by applicable law or agreed to in writing, software
 * distributed under the License is distributed on an "AS IS" BASIS,
 * WITHOUT WARRANTIES OR CONDITIONS OF ANY KIND, either express or implied.
 * See the License for the specific language governing permissions and
 * limitations under the License.
 */

#include "flow/Hash3.h"
#include "flow/Stats.h"
#include "flow/UnitTest.h"
#include "fdbclient/NativeAPI.h"
#include "fdbclient/Notified.h"
#include "fdbclient/KeyRangeMap.h"
#include "fdbclient/SystemData.h"
#include "fdbserver/WorkerInterface.h"
#include "fdbserver/TLogInterface.h"
#include "fdbserver/Knobs.h"
#include "fdbserver/IKeyValueStore.h"
#include "flow/ActorCollection.h"
#include "fdbrpc/FailureMonitor.h"
#include "fdbserver/IDiskQueue.h"
#include "fdbrpc/sim_validation.h"
#include "fdbserver/ServerDBInfo.h"
#include "fdbserver/LogSystem.h"
#include "fdbserver/WaitFailure.h"
#include "fdbserver/RecoveryState.h"
#include "flow/actorcompiler.h"  // This must be the last #include.

using std::pair;
using std::make_pair;
using std::min;
using std::max;

struct TLogQueueEntryRef {
	UID id;
	Version version;
	Version knownCommittedVersion;
	StringRef messages;

	TLogQueueEntryRef() : version(0), knownCommittedVersion(0) {}
	TLogQueueEntryRef(Arena &a, TLogQueueEntryRef const &from)
	  : version(from.version), knownCommittedVersion(from.knownCommittedVersion), id(from.id), messages(a, from.messages) {
	}

	template <class Ar>
	void serialize(Ar& ar) {
		ar & version & messages & knownCommittedVersion & id;
	}
	size_t expectedSize() const {
		return messages.expectedSize();
	}
};

struct AlternativeTLogQueueEntryRef {
	UID id;
	Version version;
	Version knownCommittedVersion;
	std::vector<TagsAndMessage>* alternativeMessages;

	AlternativeTLogQueueEntryRef() : version(0), knownCommittedVersion(0), alternativeMessages(NULL) {}

	template <class Ar>
	void serialize(Ar& ar) {
		ASSERT(!ar.isDeserializing && alternativeMessages);
		uint32_t msgSize = expectedSize();
		ar & version & msgSize;
		for(auto& msg : *alternativeMessages) {
			ar.serializeBytes( msg.message );
		}
		ar & knownCommittedVersion & id;
	}

	uint32_t expectedSize() const {
		uint32_t msgSize = 0;
		for(auto& msg : *alternativeMessages) {
			msgSize += msg.message.size();
		}
		return msgSize;
	}
};

typedef Standalone<TLogQueueEntryRef> TLogQueueEntry;
struct LogData;
struct TLogData;

struct TLogQueue : public IClosable {
public:
	TLogQueue( IDiskQueue* queue, UID dbgid ) : queue(queue), dbgid(dbgid) {}

	// Each packet in the queue is
	//    uint32_t payloadSize
	//    uint8_t payload[payloadSize]  (begins with uint64_t protocolVersion via IncludeVersion)
	//    uint8_t validFlag

	// TLogQueue is a durable queue of TLogQueueEntry objects with an interface similar to IDiskQueue

	// TLogQueue pushes (but not commits) are atomic - after commit fails to return, a prefix of entire calls to push are durable.  This is
	//    implemented on top of the weaker guarantee of IDiskQueue::commit (that a prefix of bytes is durable) using validFlag and by
	//    padding any incomplete packet with zeros after recovery.

	// Before calling push, pop, or commit, the user must call readNext() until it throws
	//    end_of_stream(). It may not be called again thereafter.
	Future<TLogQueueEntry> readNext( TLogData* tLog ) {
		return readNext( this, tLog );
	}

	template <class T>
	void push( T const& qe, Reference<LogData> logData );
	void pop( Version upTo, Reference<LogData> logData );
	Future<Void> commit() { return queue->commit(); }

	// Implements IClosable
	virtual Future<Void> getError() { return queue->getError(); }
	virtual Future<Void> onClosed() { return queue->onClosed(); }
	virtual void dispose() { queue->dispose(); delete this; }
	virtual void close() { queue->close(); delete this; }

private:
	IDiskQueue* queue;
	UID dbgid;

	void updateVersionSizes( const TLogQueueEntry& result, TLogData* tLog );

	ACTOR static Future<TLogQueueEntry> readNext( TLogQueue* self, TLogData* tLog ) {
		state TLogQueueEntry result;
		state int zeroFillSize = 0;

		loop {
			Standalone<StringRef> h = wait( self->queue->readNext( sizeof(uint32_t) ) );
			if (h.size() != sizeof(uint32_t)) {
				if (h.size()) {
					TEST( true );  // Zero fill within size field
					int payloadSize = 0;
					memcpy(&payloadSize, h.begin(), h.size());
					zeroFillSize = sizeof(uint32_t)-h.size(); // zero fill the size itself
					zeroFillSize += payloadSize+1;  // and then the contents and valid flag
				}
				break;
			}

			state uint32_t payloadSize = *(uint32_t*)h.begin();
			ASSERT( payloadSize < (100<<20) );

			Standalone<StringRef> e = wait( self->queue->readNext( payloadSize+1 ) );
			if (e.size() != payloadSize+1) {
				TEST( true ); // Zero fill within payload
				zeroFillSize = payloadSize+1 - e.size();
				break;
			}

			if (e[payloadSize]) {
				Arena a = e.arena();
				ArenaReader ar( a, e.substr(0, payloadSize), IncludeVersion() );
				ar >> result;
				self->updateVersionSizes(result, tLog);
				return result;
			}
		}
		if (zeroFillSize) {
			TEST( true );  // Fixing a partial commit at the end of the tlog queue
			for(int i=0; i<zeroFillSize; i++)
				self->queue->push( StringRef((const uint8_t*)"",1) );
		}
		throw end_of_stream();
	}
};

////// Persistence format (for self->persistentData)

// Immutable keys
static const KeyValueRef persistFormat( LiteralStringRef( "Format" ), LiteralStringRef("FoundationDB/LogServer/2/4") );
static const KeyRangeRef persistFormatReadableRange( LiteralStringRef("FoundationDB/LogServer/2/3"), LiteralStringRef("FoundationDB/LogServer/2/5") );
static const KeyRangeRef persistRecoveryCountKeys = KeyRangeRef( LiteralStringRef( "DbRecoveryCount/" ), LiteralStringRef( "DbRecoveryCount0" ) );

// Updated on updatePersistentData()
static const KeyRangeRef persistCurrentVersionKeys = KeyRangeRef( LiteralStringRef( "version/" ), LiteralStringRef( "version0" ) );
static const KeyRangeRef persistKnownCommittedVersionKeys = KeyRangeRef( LiteralStringRef( "knownCommitted/" ), LiteralStringRef( "knownCommitted0" ) );
static const KeyRangeRef persistLocalityKeys = KeyRangeRef( LiteralStringRef( "Locality/" ), LiteralStringRef( "Locality0" ) );
static const KeyRangeRef persistLogRouterTagsKeys = KeyRangeRef( LiteralStringRef( "LogRouterTags/" ), LiteralStringRef( "LogRouterTags0" ) );
static const KeyRange persistTagMessagesKeys = prefixRange(LiteralStringRef("TagMsg/"));
static const KeyRange persistTagPoppedKeys = prefixRange(LiteralStringRef("TagPop/"));

static Key persistTagMessagesKey( UID id, Tag tag, Version version ) {
	BinaryWriter wr( Unversioned() );
	wr.serializeBytes(persistTagMessagesKeys.begin);
	wr << id;
	wr << tag;
	wr << bigEndian64( version );
	return wr.toStringRef();
}

static Key persistTagPoppedKey( UID id, Tag tag ) {
	BinaryWriter wr(Unversioned());
	wr.serializeBytes( persistTagPoppedKeys.begin );
	wr << id;
	wr << tag;
	return wr.toStringRef();
}

static Value persistTagPoppedValue( Version popped ) {
	return BinaryWriter::toValue( popped, Unversioned() );
}

static Tag decodeTagPoppedKey( KeyRef id, KeyRef key ) {
	Tag s;
	BinaryReader rd( key.removePrefix(persistTagPoppedKeys.begin).removePrefix(id), Unversioned() );
	rd >> s;
	return s;
}

static Version decodeTagPoppedValue( ValueRef value ) {
	return BinaryReader::fromStringRef<Version>( value, Unversioned() );
}

static StringRef stripTagMessagesKey( StringRef key ) {
	return key.substr( sizeof(UID) + sizeof(Tag) + persistTagMessagesKeys.begin.size() );
}

static Version decodeTagMessagesKey( StringRef key ) {
	return bigEndian64( BinaryReader::fromStringRef<Version>( stripTagMessagesKey(key), Unversioned() ) );
}

struct TLogData : NonCopyable {
	AsyncTrigger newLogData;
	Deque<UID> queueOrder;
	std::map<UID, Reference<struct LogData>> id_data;

	UID dbgid;

	IKeyValueStore* persistentData;
	IDiskQueue* rawPersistentQueue;
	TLogQueue *persistentQueue;

	int64_t diskQueueCommitBytes;
	AsyncVar<bool> largeDiskQueueCommitBytes; //becomes true when diskQueueCommitBytes is greater than MAX_QUEUE_COMMIT_BYTES

	Reference<AsyncVar<ServerDBInfo>> dbInfo;

	NotifiedVersion queueCommitEnd;
	Version queueCommitBegin;

	int64_t instanceID;
	int64_t bytesInput;
	int64_t bytesDurable;
	int64_t overheadBytesInput;
	int64_t overheadBytesDurable;

	struct PeekTrackerData {
		std::map<int, Promise<Version>> sequence_version;
		double lastUpdate;
	};

	std::map<UID, PeekTrackerData> peekTracker;
	WorkerCache<TLogInterface> tlogCache;

	PromiseStream<Future<Void>> sharedActors;
	Promise<Void> terminated;
	FlowLock concurrentLogRouterReads;
	FlowLock persistentDataCommitLock;

	TLogData(UID dbgid, IKeyValueStore* persistentData, IDiskQueue * persistentQueue, Reference<AsyncVar<ServerDBInfo>> const& dbInfo)
			: dbgid(dbgid), instanceID(g_random->randomUniqueID().first()),
			  persistentData(persistentData), rawPersistentQueue(persistentQueue), persistentQueue(new TLogQueue(persistentQueue, dbgid)),
			  dbInfo(dbInfo), queueCommitBegin(0), queueCommitEnd(0),
			  diskQueueCommitBytes(0), largeDiskQueueCommitBytes(false), bytesInput(0), bytesDurable(0), overheadBytesInput(0), overheadBytesDurable(0),
			  concurrentLogRouterReads(SERVER_KNOBS->CONCURRENT_LOG_ROUTER_READS)
		{
		}
};

struct LogData : NonCopyable, public ReferenceCounted<LogData> {
	struct TagData : NonCopyable, public ReferenceCounted<TagData> {
		std::deque<std::pair<Version, LengthPrefixedStringRef>> versionMessages;
		bool nothingPersistent;				// true means tag is *known* to have no messages in persistentData.  false means nothing.
		bool poppedRecently;					// `popped` has changed since last updatePersistentData
		Version popped;				// see popped version tracking contract below
		bool unpoppedRecovered;
		Tag tag;

		TagData( Tag tag, Version popped, bool nothingPersistent, bool poppedRecently, bool unpoppedRecovered ) : tag(tag), nothingPersistent(nothingPersistent), popped(popped), poppedRecently(poppedRecently), unpoppedRecovered(unpoppedRecovered) {}

		TagData(TagData&& r) noexcept(true) : versionMessages(std::move(r.versionMessages)), nothingPersistent(r.nothingPersistent), poppedRecently(r.poppedRecently), popped(r.popped), tag(r.tag), unpoppedRecovered(r.unpoppedRecovered) {}
		void operator= (TagData&& r) noexcept(true) {
			versionMessages = std::move(r.versionMessages);
			nothingPersistent = r.nothingPersistent;
			poppedRecently = r.poppedRecently;
			popped = r.popped;
			tag = r.tag;
			unpoppedRecovered = r.unpoppedRecovered;
		}

		// Erase messages not needed to update *from* versions >= before (thus, messages with toversion <= before)
		ACTOR Future<Void> eraseMessagesBefore( TagData *self, Version before, TLogData *tlogData, Reference<LogData> logData, int taskID ) {
			while(!self->versionMessages.empty() && self->versionMessages.front().first < before) {
				Version version = self->versionMessages.front().first;
				std::pair<int,int> &sizes = logData->version_sizes[version];
				int64_t messagesErased = 0;

				while(!self->versionMessages.empty() && self->versionMessages.front().first == version) {
					auto const& m = self->versionMessages.front();
					++messagesErased;

					if(self->tag != txsTag) {
						sizes.first -= m.second.expectedSize();
					} else {
						sizes.second -= m.second.expectedSize();
					}

					self->versionMessages.pop_front();
				}

				int64_t bytesErased = messagesErased * SERVER_KNOBS->VERSION_MESSAGES_ENTRY_BYTES_WITH_OVERHEAD;
				logData->bytesDurable += bytesErased;
				tlogData->bytesDurable += bytesErased;
				tlogData->overheadBytesDurable += bytesErased;
				wait(yield(taskID));
			}

			return Void();
		}

		Future<Void> eraseMessagesBefore(Version before, TLogData *tlogData, Reference<LogData> logData, int taskID) {
			return eraseMessagesBefore(this, before, tlogData, logData, taskID);
		}
	};

	Map<Version, IDiskQueue::location> versionLocation;  // For the version of each entry that was push()ed, the end location of the serialized bytes

	/*
	Popped version tracking contract needed by log system to implement ILogCursor::popped():

		- Log server tracks for each (possible) tag a popped_version
		Impl: TagData::popped (in memory) and persistTagPoppedKeys (in persistentData)
		- popped_version(tag) is <= the maximum version for which log server (or a predecessor) is ever asked to pop the tag
		Impl: Only increased by tLogPop() in response to either a pop request or recovery from a predecessor
		- popped_version(tag) is > the maximum version for which log server is unable to peek messages due to previous pops (on this server or a predecessor)
		Impl: Increased by tLogPop() atomically with erasing messages from memory; persisted by updatePersistentData() atomically with erasing messages from store; messages are not erased from queue where popped_version is not persisted
		- LockTLogReply returns all tags which either have messages, or which have nonzero popped_versions
		Impl: tag_data is present for all such tags
		- peek(tag, v) returns the popped_version for tag if that is greater than v
		Impl: Check tag_data->popped (after all waits)
	*/

	AsyncTrigger stopCommit;
	bool stopped, initialized;
	DBRecoveryCount recoveryCount;

	VersionMetricHandle persistentDataVersion, persistentDataDurableVersion;  // The last version number in the portion of the log (written|durable) to persistentData
	NotifiedVersion version, queueCommittedVersion;
	Version queueCommittingVersion;
	Version knownCommittedVersion, durableKnownCommittedVersion, minKnownCommittedVersion;

	Deque<std::pair<Version, Standalone<VectorRef<uint8_t>>>> messageBlocks;
	std::vector<std::vector<Reference<TagData>>> tag_data; //tag.locality | tag.id
	int unpoppedRecoveredTags;

	Reference<TagData> getTagData(Tag tag) {
		int idx = tag.locality >= 0 ? 2*tag.locality : 1-(2*tag.locality);
		if(idx >= tag_data.size()) {
			tag_data.resize(idx+1);
		}
		if(tag.id >= tag_data[idx].size()) {
			tag_data[idx].resize(tag.id+1);
		}
		return tag_data[idx][tag.id];
	}

	//only callable after getTagData returns a null reference
	Reference<TagData> createTagData(Tag tag, Version popped, bool nothingPersistent, bool poppedRecently, bool unpoppedRecovered) {
		if(tag.locality != tagLocalityLogRouter && allTags.size() && !allTags.count(tag) && popped <= recoveredAt) {
			popped = recoveredAt + 1;
		}
		Reference<TagData> newTagData = Reference<TagData>( new TagData(tag, popped, nothingPersistent, poppedRecently, unpoppedRecovered) );
		int idx = tag.locality >= 0 ? 2*tag.locality : 1-(2*tag.locality);
		tag_data[idx][tag.id] = newTagData;
		return newTagData;
	}

	Map<Version, std::pair<int,int>> version_sizes;

	CounterCollection cc;
	Counter bytesInput;
	Counter bytesDurable;

	UID logId;
	Version newPersistentDataVersion;
	Future<Void> removed;
	PromiseStream<Future<Void>> addActor;
	TLogData* tLogData;
	Promise<Void> recoveryComplete, committingQueue;
	Version unrecoveredBefore, recoveredAt;

	Reference<AsyncVar<Reference<ILogSystem>>> logSystem;
	Tag remoteTag;
	bool isPrimary;
	int logRouterTags;
	Version logRouterPoppedVersion, logRouterPopToVersion;
	int8_t locality;
	UID recruitmentID;
	std::set<Tag> allTags;
	Future<Void> terminated;

	explicit LogData(TLogData* tLogData, TLogInterface interf, Tag remoteTag, bool isPrimary, int logRouterTags, UID recruitmentID, std::vector<Tag> tags) : tLogData(tLogData), knownCommittedVersion(0), logId(interf.id()),
			cc("TLog", interf.id().toString()), bytesInput("BytesInput", cc), bytesDurable("BytesDurable", cc), remoteTag(remoteTag), isPrimary(isPrimary), logRouterTags(logRouterTags), recruitmentID(recruitmentID),
			logSystem(new AsyncVar<Reference<ILogSystem>>()), logRouterPoppedVersion(0), durableKnownCommittedVersion(0), minKnownCommittedVersion(0), allTags(tags.begin(), tags.end()), terminated(tLogData->terminated.getFuture()),
			// These are initialized differently on init() or recovery
			recoveryCount(), stopped(false), initialized(false), queueCommittingVersion(0), newPersistentDataVersion(invalidVersion), unrecoveredBefore(1), recoveredAt(1), unpoppedRecoveredTags(0),
			logRouterPopToVersion(0), locality(tagLocalityInvalid)
	{
		startRole(Role::TRANSACTION_LOG, interf.id(), UID());

		persistentDataVersion.init(LiteralStringRef("TLog.PersistentDataVersion"), cc.id);
		persistentDataDurableVersion.init(LiteralStringRef("TLog.PersistentDataDurableVersion"), cc.id);
		version.initMetric(LiteralStringRef("TLog.Version"), cc.id);
		queueCommittedVersion.initMetric(LiteralStringRef("TLog.QueueCommittedVersion"), cc.id);

		specialCounter(cc, "Version", [this](){ return this->version.get(); });
		specialCounter(cc, "SharedBytesInput", [tLogData](){ return tLogData->bytesInput; });
		specialCounter(cc, "SharedBytesDurable", [tLogData](){ return tLogData->bytesDurable; });
		specialCounter(cc, "SharedOverheadBytesInput", [tLogData](){ return tLogData->overheadBytesInput; });
		specialCounter(cc, "SharedOverheadBytesDurable", [tLogData](){ return tLogData->overheadBytesDurable; });
		specialCounter(cc, "KvstoreBytesUsed", [tLogData](){ return tLogData->persistentData->getStorageBytes().used; });
		specialCounter(cc, "KvstoreBytesFree", [tLogData](){ return tLogData->persistentData->getStorageBytes().free; });
		specialCounter(cc, "KvstoreBytesAvailable", [tLogData](){ return tLogData->persistentData->getStorageBytes().available; });
		specialCounter(cc, "KvstoreBytesTotal", [tLogData](){ return tLogData->persistentData->getStorageBytes().total; });
		specialCounter(cc, "QueueDiskBytesUsed", [tLogData](){ return tLogData->rawPersistentQueue->getStorageBytes().used; });
		specialCounter(cc, "QueueDiskBytesFree", [tLogData](){ return tLogData->rawPersistentQueue->getStorageBytes().free; });
		specialCounter(cc, "QueueDiskBytesAvailable", [tLogData](){ return tLogData->rawPersistentQueue->getStorageBytes().available; });
		specialCounter(cc, "QueueDiskBytesTotal", [tLogData](){ return tLogData->rawPersistentQueue->getStorageBytes().total; });
	}

	~LogData() {
		endRole(Role::TRANSACTION_LOG, logId, "Error", true);

		if(!terminated.isReady()) {
			tLogData->bytesDurable += bytesInput.getValue() - bytesDurable.getValue();
			TraceEvent("TLogBytesWhenRemoved", logId).detail("SharedBytesInput", tLogData->bytesInput).detail("SharedBytesDurable", tLogData->bytesDurable).detail("LocalBytesInput", bytesInput.getValue()).detail("LocalBytesDurable", bytesDurable.getValue());

			ASSERT_ABORT(tLogData->bytesDurable <= tLogData->bytesInput);

			Key logIdKey = BinaryWriter::toValue(logId,Unversioned());
			tLogData->persistentData->clear( singleKeyRange(logIdKey.withPrefix(persistCurrentVersionKeys.begin)) );
			tLogData->persistentData->clear( singleKeyRange(logIdKey.withPrefix(persistKnownCommittedVersionKeys.begin)) );
			tLogData->persistentData->clear( singleKeyRange(logIdKey.withPrefix(persistLocalityKeys.begin)) );
			tLogData->persistentData->clear( singleKeyRange(logIdKey.withPrefix(persistLogRouterTagsKeys.begin)) );
			tLogData->persistentData->clear( singleKeyRange(logIdKey.withPrefix(persistRecoveryCountKeys.begin)) );
			Key msgKey = logIdKey.withPrefix(persistTagMessagesKeys.begin);
			tLogData->persistentData->clear( KeyRangeRef( msgKey, strinc(msgKey) ) );
			Key poppedKey = logIdKey.withPrefix(persistTagPoppedKeys.begin);
			tLogData->persistentData->clear( KeyRangeRef( poppedKey, strinc(poppedKey) ) );
		}
	}

	LogEpoch epoch() const { return recoveryCount; }
};

template <class T>
void TLogQueue::push( T const& qe, Reference<LogData> logData ) {
	BinaryWriter wr( Unversioned() );  // outer framing is not versioned
	wr << uint32_t(0);
	IncludeVersion().write(wr);  // payload is versioned
	wr << qe;
	wr << uint8_t(1);
	*(uint32_t*)wr.getData() = wr.getLength() - sizeof(uint32_t) - sizeof(uint8_t);
	auto loc = queue->push( wr.toStringRef() );
	//TraceEvent("TLogQueueVersionWritten", dbgid).detail("Size", wr.getLength() - sizeof(uint32_t) - sizeof(uint8_t)).detail("Loc", loc);
	logData->versionLocation[qe.version] = loc;
}
void TLogQueue::pop( Version upTo, Reference<LogData> logData ) {
	// Keep only the given and all subsequent version numbers
	// Find the first version >= upTo
	auto v = logData->versionLocation.lower_bound(upTo);
	if (v == logData->versionLocation.begin()) return;

	if(v == logData->versionLocation.end()) {
		v = logData->versionLocation.lastItem();
	}
	else {
		v.decrementNonEnd();
	}

	queue->pop( v->value );
	logData->versionLocation.erase( logData->versionLocation.begin(), v );  // ... and then we erase that previous version and all prior versions
}
void TLogQueue::updateVersionSizes( const TLogQueueEntry& result, TLogData* tLog ) {
	auto it = tLog->id_data.find(result.id);
	if(it != tLog->id_data.end()) {
		it->second->versionLocation[result.version] = queue->getNextReadLocation();
	}
}

ACTOR Future<Void> tLogLock( TLogData* self, ReplyPromise< TLogLockResult > reply, Reference<LogData> logData ) {
	state Version stopVersion = logData->version.get();

	TEST(true); // TLog stopped by recovering master
	TEST( logData->stopped );
	TEST( !logData->stopped );

	TraceEvent("TLogStop", logData->logId).detail("Ver", stopVersion).detail("IsStopped", logData->stopped).detail("QueueCommitted", logData->queueCommittedVersion.get());

	logData->stopped = true;
	if(!logData->recoveryComplete.isSet()) {
		logData->recoveryComplete.sendError(end_of_stream());
	}

	// Lock once the current version has been committed
	wait( logData->queueCommittedVersion.whenAtLeast( stopVersion ) );

	ASSERT(stopVersion == logData->version.get());

	TLogLockResult result;
	result.end = stopVersion;
	result.knownCommittedVersion = logData->knownCommittedVersion;

	TraceEvent("TLogStop2", self->dbgid).detail("LogId", logData->logId).detail("Ver", stopVersion).detail("IsStopped", logData->stopped).detail("QueueCommitted", logData->queueCommittedVersion.get()).detail("KnownCommitted", result.knownCommittedVersion);

	reply.send( result );
	return Void();
}

void updatePersistentPopped( TLogData* self, Reference<LogData> logData, Reference<LogData::TagData> data ) {
	if (!data->poppedRecently) return;
	self->persistentData->set(KeyValueRef( persistTagPoppedKey(logData->logId, data->tag), persistTagPoppedValue(data->popped) ));
	data->poppedRecently = false;

	if (data->nothingPersistent) return;

	self->persistentData->clear( KeyRangeRef(
		persistTagMessagesKey( logData->logId, data->tag, Version(0) ),
		persistTagMessagesKey( logData->logId, data->tag, data->popped ) ) );
	if (data->popped > logData->persistentDataVersion)
		data->nothingPersistent = true;
}

ACTOR Future<Void> updatePersistentData( TLogData* self, Reference<LogData> logData, Version newPersistentDataVersion ) {
	// PERSIST: Changes self->persistentDataVersion and writes and commits the relevant changes
	ASSERT( newPersistentDataVersion <= logData->version.get() );
	ASSERT( newPersistentDataVersion <= logData->queueCommittedVersion.get() );
	ASSERT( newPersistentDataVersion > logData->persistentDataVersion );
	ASSERT( logData->persistentDataVersion == logData->persistentDataDurableVersion );

	//TraceEvent("UpdatePersistentData", self->dbgid).detail("Seq", newPersistentDataSeq);

	state bool anyData = false;

	// For all existing tags
	state int tagLocality = 0;
	state int tagId = 0;

	for(tagLocality = 0; tagLocality < logData->tag_data.size(); tagLocality++) {
		for(tagId = 0; tagId < logData->tag_data[tagLocality].size(); tagId++) {
			state Reference<LogData::TagData> tagData = logData->tag_data[tagLocality][tagId];
			if(tagData) {
				state Version currentVersion = 0;
				// Clear recently popped versions from persistentData if necessary
				updatePersistentPopped( self, logData, tagData );
				// Transfer unpopped messages with version numbers less than newPersistentDataVersion to persistentData
				state std::deque<std::pair<Version, LengthPrefixedStringRef>>::iterator msg = tagData->versionMessages.begin();
				while(msg != tagData->versionMessages.end() && msg->first <= newPersistentDataVersion) {
					currentVersion = msg->first;
					anyData = true;
					tagData->nothingPersistent = false;
					BinaryWriter wr( Unversioned() );

					for(; msg != tagData->versionMessages.end() && msg->first == currentVersion; ++msg)
						wr << msg->second.toStringRef();

					self->persistentData->set( KeyValueRef( persistTagMessagesKey( logData->logId, tagData->tag, currentVersion ), wr.toStringRef() ) );

					Future<Void> f = yield(TaskUpdateStorage);
					if(!f.isReady()) {
						wait(f);
						msg = std::upper_bound(tagData->versionMessages.begin(), tagData->versionMessages.end(), std::make_pair(currentVersion, LengthPrefixedStringRef()), CompareFirst<std::pair<Version, LengthPrefixedStringRef>>());
					}
				}

				wait(yield(TaskUpdateStorage));
			}
		}
	}

	self->persistentData->set( KeyValueRef( BinaryWriter::toValue(logData->logId,Unversioned()).withPrefix(persistCurrentVersionKeys.begin), BinaryWriter::toValue(newPersistentDataVersion, Unversioned()) ) );
	self->persistentData->set( KeyValueRef( BinaryWriter::toValue(logData->logId,Unversioned()).withPrefix(persistKnownCommittedVersionKeys.begin), BinaryWriter::toValue(logData->knownCommittedVersion, Unversioned()) ) );
	logData->persistentDataVersion = newPersistentDataVersion;

	wait( self->persistentData->commit() ); // SOMEDAY: This seems to be running pretty often, should we slow it down???
	wait( delay(0, TaskUpdateStorage) );

	// Now that the changes we made to persistentData are durable, erase the data we moved from memory and the queue, increase bytesDurable accordingly, and update persistentDataDurableVersion.

	TEST(anyData);  // TLog moved data to persistentData
	logData->persistentDataDurableVersion = newPersistentDataVersion;

	for(tagLocality = 0; tagLocality < logData->tag_data.size(); tagLocality++) {
		for(tagId = 0; tagId < logData->tag_data[tagLocality].size(); tagId++) {
			if(logData->tag_data[tagLocality][tagId]) {
				wait(logData->tag_data[tagLocality][tagId]->eraseMessagesBefore( newPersistentDataVersion+1, self, logData, TaskUpdateStorage ));
				wait(yield(TaskUpdateStorage));
			}
		}
	}

	logData->version_sizes.erase(logData->version_sizes.begin(), logData->version_sizes.lower_bound(logData->persistentDataDurableVersion));

	wait(yield(TaskUpdateStorage));

	while(!logData->messageBlocks.empty() && logData->messageBlocks.front().first <= newPersistentDataVersion) {
		int64_t bytesErased = int64_t(logData->messageBlocks.front().second.size()) * SERVER_KNOBS->TLOG_MESSAGE_BLOCK_OVERHEAD_FACTOR;
		logData->bytesDurable += bytesErased;
		self->bytesDurable += bytesErased;
		logData->messageBlocks.pop_front();
		wait(yield(TaskUpdateStorage));
	}

	if(logData->bytesDurable.getValue() > logData->bytesInput.getValue() || self->bytesDurable > self->bytesInput) {
		TraceEvent(SevError, "BytesDurableTooLarge", logData->logId).detail("SharedBytesInput", self->bytesInput).detail("SharedBytesDurable", self->bytesDurable).detail("LocalBytesInput", logData->bytesInput.getValue()).detail("LocalBytesDurable", logData->bytesDurable.getValue());
	}

	ASSERT(logData->bytesDurable.getValue() <= logData->bytesInput.getValue());
	ASSERT(self->bytesDurable <= self->bytesInput);

	if( self->queueCommitEnd.get() > 0 )
		self->persistentQueue->pop( newPersistentDataVersion+1, logData ); // SOMEDAY: this can cause a slow task (~0.5ms), presumably from erasing too many versions. Should we limit the number of versions cleared at a time?

	return Void();
}

// This function (and updatePersistentData, which is called by this function) run at a low priority and can soak up all CPU resources.
// For this reason, they employ aggressive use of yields to avoid causing slow tasks that could introduce latencies for more important
// work (e.g. commits).
ACTOR Future<Void> updateStorage( TLogData* self ) {
	while(self->queueOrder.size() && !self->id_data.count(self->queueOrder.front())) {
		self->queueOrder.pop_front();
	}

	if(!self->queueOrder.size()) {
		wait( delay(BUGGIFY ? SERVER_KNOBS->BUGGIFY_TLOG_STORAGE_MIN_UPDATE_INTERVAL : SERVER_KNOBS->TLOG_STORAGE_MIN_UPDATE_INTERVAL, TaskUpdateStorage) );
		return Void();
	}

	state Reference<LogData> logData = self->id_data[self->queueOrder.front()];
	state Version nextVersion = 0;
	state int totalSize = 0;

	state FlowLock::Releaser commitLockReleaser;

	if(logData->stopped) {
		if (self->bytesInput - self->bytesDurable >= SERVER_KNOBS->TLOG_SPILL_THRESHOLD) {
			while(logData->persistentDataDurableVersion != logData->version.get()) {
				totalSize = 0;
				Map<Version, std::pair<int,int>>::iterator sizeItr = logData->version_sizes.begin();
				nextVersion = logData->version.get();
				while( totalSize < SERVER_KNOBS->UPDATE_STORAGE_BYTE_LIMIT && sizeItr != logData->version_sizes.end() )
				{
					totalSize += sizeItr->value.first + sizeItr->value.second;
					++sizeItr;
					nextVersion = sizeItr == logData->version_sizes.end() ? logData->version.get() : sizeItr->key;
				}

				wait( logData->queueCommittedVersion.whenAtLeast( nextVersion ) );
				wait( delay(0, TaskUpdateStorage) );

				//TraceEvent("TlogUpdatePersist", self->dbgid).detail("LogId", logData->logId).detail("NextVersion", nextVersion).detail("Version", logData->version.get()).detail("PersistentDataDurableVer", logData->persistentDataDurableVersion).detail("QueueCommitVer", logData->queueCommittedVersion.get()).detail("PersistDataVer", logData->persistentDataVersion);
				if (nextVersion > logData->persistentDataVersion) {
					wait( self->persistentDataCommitLock.take() );
					commitLockReleaser = FlowLock::Releaser(self->persistentDataCommitLock);
					wait( updatePersistentData(self, logData, nextVersion) );
					commitLockReleaser.release();
				} else {
					wait( delay(BUGGIFY ? SERVER_KNOBS->BUGGIFY_TLOG_STORAGE_MIN_UPDATE_INTERVAL : SERVER_KNOBS->TLOG_STORAGE_MIN_UPDATE_INTERVAL, TaskUpdateStorage) );
				}

				if( logData->removed.isReady() ) {
					break;
				}
			}

			if(logData->persistentDataDurableVersion == logData->version.get()) {
				self->queueOrder.pop_front();
			}
			wait( delay(0.0, TaskUpdateStorage) );
		} else {
			wait( delay(BUGGIFY ? SERVER_KNOBS->BUGGIFY_TLOG_STORAGE_MIN_UPDATE_INTERVAL : SERVER_KNOBS->TLOG_STORAGE_MIN_UPDATE_INTERVAL, TaskUpdateStorage) );
		}
	}
	else if(logData->initialized) {
		ASSERT(self->queueOrder.size() == 1);
		if(logData->version_sizes.empty()) {
			nextVersion = logData->version.get();
		} else {
			Map<Version, std::pair<int,int>>::iterator sizeItr = logData->version_sizes.begin();
			while( totalSize < SERVER_KNOBS->UPDATE_STORAGE_BYTE_LIMIT && sizeItr != logData->version_sizes.end()
					&& (logData->bytesInput.getValue() - logData->bytesDurable.getValue() - totalSize >= SERVER_KNOBS->TLOG_SPILL_THRESHOLD || sizeItr->value.first == 0) )
			{
				totalSize += sizeItr->value.first + sizeItr->value.second;
				++sizeItr;
				nextVersion = sizeItr == logData->version_sizes.end() ? logData->version.get() : sizeItr->key;
			}
		}

		//TraceEvent("UpdateStorageVer", logData->logId).detail("NextVersion", nextVersion).detail("PersistentDataVersion", logData->persistentDataVersion).detail("TotalSize", totalSize);

		wait( logData->queueCommittedVersion.whenAtLeast( nextVersion ) );
		wait( delay(0, TaskUpdateStorage) );

		if (nextVersion > logData->persistentDataVersion) {
			wait( self->persistentDataCommitLock.take() );
			commitLockReleaser = FlowLock::Releaser(self->persistentDataCommitLock);
			wait( updatePersistentData(self, logData, nextVersion) );
			commitLockReleaser.release();
		}

		if( totalSize < SERVER_KNOBS->UPDATE_STORAGE_BYTE_LIMIT ) {
			wait( delay(BUGGIFY ? SERVER_KNOBS->BUGGIFY_TLOG_STORAGE_MIN_UPDATE_INTERVAL : SERVER_KNOBS->TLOG_STORAGE_MIN_UPDATE_INTERVAL, TaskUpdateStorage) );
		}
		else {
			//recovery wants to commit to persistant data when updatePersistentData is not active, this delay ensures that immediately after
			//updatePersist returns another one has not been started yet.
			wait( delay(0.0, TaskUpdateStorage) );
		}
	} else {
		wait( delay(BUGGIFY ? SERVER_KNOBS->BUGGIFY_TLOG_STORAGE_MIN_UPDATE_INTERVAL : SERVER_KNOBS->TLOG_STORAGE_MIN_UPDATE_INTERVAL, TaskUpdateStorage) );
	}
	return Void();
}

ACTOR Future<Void> updateStorageLoop( TLogData* self ) {
	wait(delay(0, TaskUpdateStorage));

	loop {
		wait( updateStorage(self) );
	}
}

void commitMessages( TLogData* self, Reference<LogData> logData, Version version, const std::vector<TagsAndMessage>& taggedMessages ) {
	// SOMEDAY: This method of copying messages is reasonably memory efficient, but it's still a lot of bytes copied.  Find a
	// way to do the memory allocation right as we receive the messages in the network layer.

	int64_t addedBytes = 0;
	int64_t overheadBytes = 0;
	int expectedBytes = 0;
	int txsBytes = 0;

	if(!taggedMessages.size()) {
		return;
	}

	int msgSize = 0;
	for(auto& i : taggedMessages) {
		msgSize += i.message.size();
	}

	// Grab the last block in the blocks list so we can share its arena
	// We pop all of the elements of it to create a "fresh" vector that starts at the end of the previous vector
	Standalone<VectorRef<uint8_t>> block;
	if(logData->messageBlocks.empty()) {
		block = Standalone<VectorRef<uint8_t>>();
		block.reserve(block.arena(), std::max<int64_t>(SERVER_KNOBS->TLOG_MESSAGE_BLOCK_BYTES, msgSize));
	}
	else {
		block = logData->messageBlocks.back().second;
	}

	block.pop_front(block.size());

	for(auto& msg : taggedMessages) {
		if(msg.message.size() > block.capacity() - block.size()) {
			logData->messageBlocks.push_back( std::make_pair(version, block) );
			addedBytes += int64_t(block.size()) * SERVER_KNOBS->TLOG_MESSAGE_BLOCK_OVERHEAD_FACTOR;
			block = Standalone<VectorRef<uint8_t>>();
			block.reserve(block.arena(), std::max<int64_t>(SERVER_KNOBS->TLOG_MESSAGE_BLOCK_BYTES, msgSize));
		}

		block.append(block.arena(), msg.message.begin(), msg.message.size());
		for(auto tag : msg.tags) {
			if(logData->locality == tagLocalitySatellite) {
				if(!(tag == txsTag || tag.locality == tagLocalityLogRouter)) {
					continue;
				}
			} else if(!(logData->locality == tagLocalitySpecial || logData->locality == tag.locality || tag.locality < 0)) {
				continue;
			}

			if(tag.locality == tagLocalityLogRouter) {
				if(!logData->logRouterTags) {
					continue;
				}
				tag.id = tag.id % logData->logRouterTags;
			}
			Reference<LogData::TagData> tagData = logData->getTagData(tag);
			if(!tagData) {
				tagData = logData->createTagData(tag, 0, true, true, false);
			}

			if (version >= tagData->popped) {
				tagData->versionMessages.push_back(std::make_pair(version, LengthPrefixedStringRef((uint32_t*)(block.end() - msg.message.size()))));
				if(tagData->versionMessages.back().second.expectedSize() > SERVER_KNOBS->MAX_MESSAGE_SIZE) {
					TraceEvent(SevWarnAlways, "LargeMessage").detail("Size", tagData->versionMessages.back().second.expectedSize());
				}
				if (tag != txsTag) {
					expectedBytes += tagData->versionMessages.back().second.expectedSize();
				} else {
					txsBytes += tagData->versionMessages.back().second.expectedSize();
				}

				// The factor of VERSION_MESSAGES_OVERHEAD is intended to be an overestimate of the actual memory used to store this data in a std::deque.
				// In practice, this number is probably something like 528/512 ~= 1.03, but this could vary based on the implementation.
				// There will also be a fixed overhead per std::deque, but its size should be trivial relative to the size of the TLog
				// queue and can be thought of as increasing the capacity of the queue slightly.
				overheadBytes += SERVER_KNOBS->VERSION_MESSAGES_ENTRY_BYTES_WITH_OVERHEAD;
			}
		}

		msgSize -= msg.message.size();
	}
	logData->messageBlocks.push_back( std::make_pair(version, block) );
	addedBytes += int64_t(block.size()) * SERVER_KNOBS->TLOG_MESSAGE_BLOCK_OVERHEAD_FACTOR;
	addedBytes += overheadBytes;

	logData->version_sizes[version] = std::make_pair(expectedBytes, txsBytes);
	logData->bytesInput += addedBytes;
	self->bytesInput += addedBytes;
	self->overheadBytesInput += overheadBytes;

	//TraceEvent("TLogPushed", self->dbgid).detail("Bytes", addedBytes).detail("MessageBytes", messages.size()).detail("Tags", tags.size()).detail("ExpectedBytes", expectedBytes).detail("MCount", mCount).detail("TCount", tCount);
}

void commitMessages( TLogData *self, Reference<LogData> logData, Version version, Arena arena, StringRef messages ) {
	ArenaReader rd( arena, messages, Unversioned() );
	int32_t messageLength, rawLength;
	uint16_t tagCount;
	uint32_t sub;
	std::vector<TagsAndMessage> msgs;
	while(!rd.empty()) {
		TagsAndMessage tagsAndMsg;
		rd.checkpoint();
		rd >> messageLength >> sub >> tagCount;
		tagsAndMsg.tags.resize(tagCount);
		for(int i = 0; i < tagCount; i++) {
			rd >> tagsAndMsg.tags[i];
		}
		rawLength = messageLength + sizeof(messageLength);
		rd.rewind();
		tagsAndMsg.message = StringRef((uint8_t const*)rd.readBytes(rawLength), rawLength);
		msgs.push_back(std::move(tagsAndMsg));
	}
	commitMessages(self, logData, version, msgs);
}

Version poppedVersion( Reference<LogData> self, Tag tag) {
	auto tagData = self->getTagData(tag);
	if (!tagData) {
		return self->recoveredAt;
	}
	return tagData->popped;
}

std::deque<std::pair<Version, LengthPrefixedStringRef>> & getVersionMessages( Reference<LogData> self, Tag tag ) {
	auto tagData = self->getTagData(tag);
	if (!tagData) {
		static std::deque<std::pair<Version, LengthPrefixedStringRef>> empty;
		return empty;
	}
	return tagData->versionMessages;
};

ACTOR Future<Void> tLogPop( TLogData* self, TLogPopRequest req, Reference<LogData> logData ) {
	auto tagData = logData->getTagData(req.tag);
	if (!tagData) {
		tagData = logData->createTagData(req.tag, req.to, true, true, false);
	} else if (req.to > tagData->popped) {
		tagData->popped = req.to;
		tagData->poppedRecently = true;

		if(tagData->unpoppedRecovered && req.to > logData->recoveredAt) {
			tagData->unpoppedRecovered = false;
			logData->unpoppedRecoveredTags--;
			TraceEvent("TLogPoppedTag", logData->logId).detail("Tags", logData->unpoppedRecoveredTags).detail("Tag", req.tag.toString()).detail("DurableKCVer", logData->durableKnownCommittedVersion).detail("RecoveredAt", logData->recoveredAt);
			if(logData->unpoppedRecoveredTags == 0 && logData->durableKnownCommittedVersion >= logData->recoveredAt && logData->recoveryComplete.canBeSet()) {
				logData->recoveryComplete.send(Void());
			}
		}

		if ( req.to > logData->persistentDataDurableVersion )
			wait(tagData->eraseMessagesBefore( req.to, self, logData, TaskTLogPop ));
		//TraceEvent("TLogPop", self->dbgid).detail("Tag", req.tag).detail("To", req.to);
	}

	req.reply.send(Void());
	return Void();
}

void peekMessagesFromMemory( Reference<LogData> self, TLogPeekRequest const& req, BinaryWriter& messages, Version& endVersion ) {
	ASSERT( !messages.getLength() );

	auto& deque = getVersionMessages(self, req.tag);
	//TraceEvent("TLogPeekMem", self->dbgid).detail("Tag", printable(req.tag1)).detail("PDS", self->persistentDataSequence).detail("PDDS", self->persistentDataDurableSequence).detail("Oldest", map1.empty() ? 0 : map1.begin()->key ).detail("OldestMsgCount", map1.empty() ? 0 : map1.begin()->value.size());

	Version begin = std::max( req.begin, self->persistentDataDurableVersion+1 );
	auto it = std::lower_bound(deque.begin(), deque.end(), std::make_pair(begin, LengthPrefixedStringRef()), CompareFirst<std::pair<Version, LengthPrefixedStringRef>>());

	Version currentVersion = -1;
	for(; it != deque.end(); ++it) {
		if(it->first != currentVersion) {
			if (messages.getLength() >= SERVER_KNOBS->DESIRED_TOTAL_BYTES) {
				endVersion = currentVersion + 1;
				//TraceEvent("TLogPeekMessagesReached2", self->dbgid);
				break;
			}

			currentVersion = it->first;
			messages << int32_t(-1) << currentVersion;
		}

		messages << it->second.toStringRef();
	}
}

ACTOR Future<Void> tLogPeekMessages( TLogData* self, TLogPeekRequest req, Reference<LogData> logData ) {
	state BinaryWriter messages(Unversioned());
	state BinaryWriter messages2(Unversioned());
	state int sequence = -1;
	state UID peekId;

	if(req.sequence.present()) {
		try {
			peekId = req.sequence.get().first;
			sequence = req.sequence.get().second;
			if(sequence > 0) {
				auto& trackerData = self->peekTracker[peekId];
				auto seqBegin = trackerData.sequence_version.begin();
				while(trackerData.sequence_version.size() && seqBegin->first <= sequence - SERVER_KNOBS->PARALLEL_GET_MORE_REQUESTS) {
					if(seqBegin->second.canBeSet()) {
						seqBegin->second.sendError(timed_out());
					}
					trackerData.sequence_version.erase(seqBegin);
					seqBegin = trackerData.sequence_version.begin();
				}

				if(trackerData.sequence_version.size() && sequence < seqBegin->first) {
					throw timed_out();
				}

				trackerData.lastUpdate = now();
				Version ver = wait(trackerData.sequence_version[sequence].getFuture());
				req.begin = ver;
				wait(yield());
			}
		} catch( Error &e ) {
			if(e.code() == error_code_timed_out) {
				req.reply.sendError(timed_out());
				return Void();
			} else {
				throw;
			}
		}
	}

	if( req.returnIfBlocked && logData->version.get() < req.begin ) {
		req.reply.sendError(end_of_stream());
		return Void();
	}

	//TraceEvent("TLogPeekMessages0", self->dbgid).detail("ReqBeginEpoch", req.begin.epoch).detail("ReqBeginSeq", req.begin.sequence).detail("Epoch", self->epoch()).detail("PersistentDataSeq", self->persistentDataSequence).detail("Tag1", printable(req.tag1)).detail("Tag2", printable(req.tag2));
	// Wait until we have something to return that the caller doesn't already have
	if( logData->version.get() < req.begin ) {
		wait( logData->version.whenAtLeast( req.begin ) );
		wait( delay(SERVER_KNOBS->TLOG_PEEK_DELAY, g_network->getCurrentTask()) );
	}

	if( req.tag.locality == tagLocalityLogRouter ) {
		wait( self->concurrentLogRouterReads.take() );
		state FlowLock::Releaser globalReleaser(self->concurrentLogRouterReads);
		wait( delay(0.0, TaskLowPriority) );
	}

	Version poppedVer = poppedVersion(logData, req.tag);
	if(poppedVer > req.begin) {
		TLogPeekReply rep;
		rep.maxKnownVersion = logData->version.get();
		rep.minKnownCommittedVersion = logData->minKnownCommittedVersion;
		rep.popped = poppedVer;
		rep.end = poppedVer;

		if(req.sequence.present()) {
			auto& trackerData = self->peekTracker[peekId];
			trackerData.lastUpdate = now();
			if(trackerData.sequence_version.size() && sequence+1 < trackerData.sequence_version.begin()->first) {
				req.reply.sendError(timed_out());
				return Void();
			}
			auto& sequenceData = trackerData.sequence_version[sequence+1];
			if(sequenceData.isSet()) {
				if(sequenceData.getFuture().get() != rep.end) {
					TEST(true); //tlog peek second attempt ended at a different version
					req.reply.sendError(timed_out());
					return Void();
				}
			} else {
				sequenceData.send(rep.end);
			}
			rep.begin = req.begin;
		}

		req.reply.send( rep );
		return Void();
	}

	state Version endVersion = logData->version.get() + 1;

	//grab messages from disk
	//TraceEvent("TLogPeekMessages", self->dbgid).detail("ReqBeginEpoch", req.begin.epoch).detail("ReqBeginSeq", req.begin.sequence).detail("Epoch", self->epoch()).detail("PersistentDataSeq", self->persistentDataSequence).detail("Tag1", printable(req.tag1)).detail("Tag2", printable(req.tag2));
	if( req.begin <= logData->persistentDataDurableVersion ) {
		// Just in case the durable version changes while we are waiting for the read, we grab this data from memory.  We may or may not actually send it depending on
		// whether we get enough data from disk.
		// SOMEDAY: Only do this if an initial attempt to read from disk results in insufficient data and the required data is no longer in memory
		// SOMEDAY: Should we only send part of the messages we collected, to actually limit the size of the result?

		peekMessagesFromMemory( logData, req, messages2, endVersion );

		Standalone<VectorRef<KeyValueRef>> kvs = wait(
			self->persistentData->readRange(KeyRangeRef(
				persistTagMessagesKey(logData->logId, req.tag, req.begin),
				persistTagMessagesKey(logData->logId, req.tag, logData->persistentDataDurableVersion + 1)), SERVER_KNOBS->DESIRED_TOTAL_BYTES, SERVER_KNOBS->DESIRED_TOTAL_BYTES));

		//TraceEvent("TLogPeekResults", self->dbgid).detail("ForAddress", req.reply.getEndpoint().address).detail("Tag1Results", s1).detail("Tag2Results", s2).detail("Tag1ResultsLim", kv1.size()).detail("Tag2ResultsLim", kv2.size()).detail("Tag1ResultsLast", kv1.size() ? printable(kv1[0].key) : "").detail("Tag2ResultsLast", kv2.size() ? printable(kv2[0].key) : "").detail("Limited", limited).detail("NextEpoch", next_pos.epoch).detail("NextSeq", next_pos.sequence).detail("NowEpoch", self->epoch()).detail("NowSeq", self->sequence.getNextSequence());

		for (auto &kv : kvs) {
			auto ver = decodeTagMessagesKey(kv.key);
			messages << int32_t(-1) << ver;
			messages.serializeBytes(kv.value);
		}

		if (kvs.expectedSize() >= SERVER_KNOBS->DESIRED_TOTAL_BYTES)
			endVersion = decodeTagMessagesKey(kvs.end()[-1].key) + 1;
		else
			messages.serializeBytes( messages2.toStringRef() );
	} else {
		peekMessagesFromMemory( logData, req, messages, endVersion );
		//TraceEvent("TLogPeekResults", self->dbgid).detail("ForAddress", req.reply.getEndpoint().address).detail("MessageBytes", messages.getLength()).detail("NextEpoch", next_pos.epoch).detail("NextSeq", next_pos.sequence).detail("NowSeq", self->sequence.getNextSequence());
	}

	TLogPeekReply reply;
	reply.maxKnownVersion = logData->version.get();
	reply.minKnownCommittedVersion = logData->minKnownCommittedVersion;
	reply.messages = messages.toStringRef();
	reply.end = endVersion;

	//TraceEvent("TlogPeek", self->dbgid).detail("LogId", logData->logId).detail("EndVer", reply.end).detail("MsgBytes", reply.messages.expectedSize()).detail("ForAddress", req.reply.getEndpoint().address);

	if(req.sequence.present()) {
		auto& trackerData = self->peekTracker[peekId];
		trackerData.lastUpdate = now();
		if(trackerData.sequence_version.size() && sequence+1 < trackerData.sequence_version.begin()->first) {
			req.reply.sendError(timed_out());
			return Void();
		}
		auto& sequenceData = trackerData.sequence_version[sequence+1];
		if(sequenceData.isSet()) {
			if(sequenceData.getFuture().get() != reply.end) {
				TEST(true); //tlog peek second attempt ended at a different version
				req.reply.sendError(timed_out());
				return Void();
			}
		} else {
			sequenceData.send(reply.end);
		}
		reply.begin = req.begin;
	}

	req.reply.send( reply );
	return Void();
}

ACTOR Future<Void> doQueueCommit( TLogData* self, Reference<LogData> logData ) {
	state Version ver = logData->version.get();
	state Version commitNumber = self->queueCommitBegin+1;
	state Version knownCommittedVersion = logData->knownCommittedVersion;
	self->queueCommitBegin = commitNumber;
	logData->queueCommittingVersion = ver;

	Future<Void> c = self->persistentQueue->commit();
	self->diskQueueCommitBytes = 0;
	self->largeDiskQueueCommitBytes.set(false);

	wait(c);
	wait(self->queueCommitEnd.whenAtLeast(commitNumber-1));

	//Calling check_yield instead of yield to avoid a destruction ordering problem in simulation
	if(g_network->check_yield(g_network->getCurrentTask())) {
		wait(delay(0, g_network->getCurrentTask()));
	}

	ASSERT( ver > logData->queueCommittedVersion.get() );

	logData->durableKnownCommittedVersion = knownCommittedVersion;
	if(logData->unpoppedRecoveredTags == 0 && knownCommittedVersion >= logData->recoveredAt && logData->recoveryComplete.canBeSet()) {
		TraceEvent("TLogRecoveryComplete", logData->logId).detail("Tags", logData->unpoppedRecoveredTags).detail("DurableKCVer", logData->durableKnownCommittedVersion).detail("RecoveredAt", logData->recoveredAt);
		logData->recoveryComplete.send(Void());
	}

	//TraceEvent("TLogCommitDurable", self->dbgid).detail("Version", ver);
	if(logData->logSystem->get() && (!logData->isPrimary || logData->logRouterPoppedVersion < logData->logRouterPopToVersion)) {
		logData->logRouterPoppedVersion = ver;
		logData->logSystem->get()->pop(ver, logData->remoteTag, knownCommittedVersion, logData->locality);
	}

	logData->queueCommittedVersion.set(ver);
	self->queueCommitEnd.set(commitNumber);

	return Void();
}

ACTOR Future<Void> commitQueue( TLogData* self ) {
	state Reference<LogData> logData;

	loop {
		int foundCount = 0;
		for(auto it : self->id_data) {
			if(!it.second->stopped) {
				 logData = it.second;
				 foundCount++;
			}
		}

		ASSERT(foundCount < 2);
		if(!foundCount) {
			wait( self->newLogData.onTrigger() );
			continue;
		}

		TraceEvent("CommitQueueNewLog", self->dbgid).detail("LogId", logData->logId).detail("Version", logData->version.get()).detail("Committing", logData->queueCommittingVersion).detail("Commmitted", logData->queueCommittedVersion.get());
		if(logData->committingQueue.canBeSet()) {
			logData->committingQueue.send(Void());
		}

		loop {
			if(logData->stopped && logData->version.get() == std::max(logData->queueCommittingVersion, logData->queueCommittedVersion.get())) {
				wait( logData->queueCommittedVersion.whenAtLeast(logData->version.get() ) );
				break;
			}

			choose {
				when(wait( logData->version.whenAtLeast( std::max(logData->queueCommittingVersion, logData->queueCommittedVersion.get()) + 1 ) ) ) {
					while( self->queueCommitBegin != self->queueCommitEnd.get() && !self->largeDiskQueueCommitBytes.get() ) {
						wait( self->queueCommitEnd.whenAtLeast(self->queueCommitBegin) || self->largeDiskQueueCommitBytes.onChange() );
					}
					self->sharedActors.send(doQueueCommit(self, logData));
				}
				when(wait(self->newLogData.onTrigger())) {}
			}
		}
	}
}

ACTOR Future<Void> tLogCommit(
		TLogData* self,
		TLogCommitRequest req,
		Reference<LogData> logData,
		PromiseStream<Void> warningCollectorInput ) {
	state Optional<UID> tlogDebugID;
	if(req.debugID.present())
	{
		tlogDebugID = g_nondeterministic_random->randomUniqueID();
		g_traceBatch.addAttach("CommitAttachID", req.debugID.get().first(), tlogDebugID.get().first());
		g_traceBatch.addEvent("CommitDebug", tlogDebugID.get().first(), "TLog.tLogCommit.BeforeWaitForVersion");
	}

	logData->minKnownCommittedVersion = std::max(logData->minKnownCommittedVersion, req.minKnownCommittedVersion);

	wait( logData->version.whenAtLeast( req.prevVersion ) );

	//Calling check_yield instead of yield to avoid a destruction ordering problem in simulation
	if(g_network->check_yield(g_network->getCurrentTask())) {
		wait(delay(0, g_network->getCurrentTask()));
	}

	state double waitStartT = 0;
	while( self->bytesInput - self->bytesDurable >= SERVER_KNOBS->TLOG_HARD_LIMIT_BYTES && !logData->stopped ) {
		if (now() - waitStartT >= 1) {
			TraceEvent(SevWarn, "TLogUpdateLag", logData->logId)
				.detail("Version", logData->version.get())
				.detail("PersistentDataVersion", logData->persistentDataVersion)
				.detail("PersistentDataDurableVersion", logData->persistentDataDurableVersion);
			waitStartT = now();
		}
		wait( delayJittered(.005, TaskTLogCommit) );
	}

	if(logData->stopped) {
		req.reply.sendError( tlog_stopped() );
		return Void();
	}

	if (logData->version.get() == req.prevVersion) {  // Not a duplicate (check relies on no waiting between here and self->version.set() below!)
		if(req.debugID.present())
			g_traceBatch.addEvent("CommitDebug", tlogDebugID.get().first(), "TLog.tLogCommit.Before");

		//TraceEvent("TLogCommit", logData->logId).detail("Version", req.version);
		commitMessages(self, logData, req.version, req.arena, req.messages);

		logData->knownCommittedVersion = std::max(logData->knownCommittedVersion, req.knownCommittedVersion);

		// Log the changes to the persistent queue, to be committed by commitQueue()
		TLogQueueEntryRef qe;
		qe.version = req.version;
		qe.knownCommittedVersion = logData->knownCommittedVersion;
		qe.messages = req.messages;
		qe.id = logData->logId;
		self->persistentQueue->push( qe, logData );

		self->diskQueueCommitBytes += qe.expectedSize();
		if( self->diskQueueCommitBytes > SERVER_KNOBS->MAX_QUEUE_COMMIT_BYTES ) {
			self->largeDiskQueueCommitBytes.set(true);
		}

		// Notifies the commitQueue actor to commit persistentQueue, and also unblocks tLogPeekMessages actors
		logData->version.set( req.version );

		if(req.debugID.present())
			g_traceBatch.addEvent("CommitDebug", tlogDebugID.get().first(), "TLog.tLogCommit.AfterTLogCommit");
	}
	// Send replies only once all prior messages have been received and committed.
	state Future<Void> stopped = logData->stopCommit.onTrigger();
	wait( timeoutWarning( logData->queueCommittedVersion.whenAtLeast( req.version ) || stopped, 0.1, warningCollectorInput ) );

	if(stopped.isReady()) {
		ASSERT(logData->stopped);
		req.reply.sendError( tlog_stopped() );
		return Void();
	}

	if(req.debugID.present())
		g_traceBatch.addEvent("CommitDebug", tlogDebugID.get().first(), "TLog.tLogCommit.After");

	req.reply.send( logData->durableKnownCommittedVersion );
	return Void();
}

ACTOR Future<Void> initPersistentState( TLogData* self, Reference<LogData> logData ) {
	wait( self->persistentDataCommitLock.take() );
	state FlowLock::Releaser commitLockReleaser(self->persistentDataCommitLock);

	// PERSIST: Initial setup of persistentData for a brand new tLog for a new database
	state IKeyValueStore *storage = self->persistentData;
	wait(storage->init());
	storage->set( persistFormat );
	storage->set( KeyValueRef( BinaryWriter::toValue(logData->logId,Unversioned()).withPrefix(persistCurrentVersionKeys.begin), BinaryWriter::toValue(logData->version.get(), Unversioned()) ) );
	storage->set( KeyValueRef( BinaryWriter::toValue(logData->logId,Unversioned()).withPrefix(persistKnownCommittedVersionKeys.begin), BinaryWriter::toValue(logData->knownCommittedVersion, Unversioned()) ) );
	storage->set( KeyValueRef( BinaryWriter::toValue(logData->logId,Unversioned()).withPrefix(persistLocalityKeys.begin), BinaryWriter::toValue(logData->locality, Unversioned()) ) );
	storage->set( KeyValueRef( BinaryWriter::toValue(logData->logId,Unversioned()).withPrefix(persistLogRouterTagsKeys.begin), BinaryWriter::toValue(logData->logRouterTags, Unversioned()) ) );
	storage->set( KeyValueRef( BinaryWriter::toValue(logData->logId,Unversioned()).withPrefix(persistRecoveryCountKeys.begin), BinaryWriter::toValue(logData->recoveryCount, Unversioned()) ) );

	for(auto tag : logData->allTags) {
		ASSERT(!logData->getTagData(tag));
		logData->createTagData(tag, 0, true, true, true);
		updatePersistentPopped( self, logData, logData->getTagData(tag) );
	}

	TraceEvent("TLogInitCommit", logData->logId);
	wait( self->persistentData->commit() );
	return Void();
}

ACTOR Future<Void> rejoinMasters( TLogData* self, TLogInterface tli, DBRecoveryCount recoveryCount, Future<Void> registerWithMaster, bool isPrimary ) {
	state UID lastMasterID(0,0);
	loop {
		auto const& inf = self->dbInfo->get();
		bool isDisplaced = !std::count( inf.priorCommittedLogServers.begin(), inf.priorCommittedLogServers.end(), tli.id() );
		if(isPrimary) {
			isDisplaced = isDisplaced && inf.recoveryCount >= recoveryCount && inf.recoveryState != RecoveryState::UNINITIALIZED;
		} else {
			isDisplaced = isDisplaced && ( ( inf.recoveryCount > recoveryCount && inf.recoveryState != RecoveryState::UNINITIALIZED ) || ( inf.recoveryCount == recoveryCount && inf.recoveryState == RecoveryState::FULLY_RECOVERED ) );
		}
		if(isDisplaced) {
			for(auto& log : inf.logSystemConfig.tLogs) {
				 if( std::count( log.tLogs.begin(), log.tLogs.end(), tli.id() ) ) {
					isDisplaced = false;
					break;
				 }
			}
		}
		if(isDisplaced) {
			for(auto& old : inf.logSystemConfig.oldTLogs) {
				for(auto& log : old.tLogs) {
					 if( std::count( log.tLogs.begin(), log.tLogs.end(), tli.id() ) ) {
						isDisplaced = false;
						break;
					 }
				}
			}
		}
		if ( isDisplaced )
		{
			TraceEvent("TLogDisplaced", tli.id()).detail("Reason", "DBInfoDoesNotContain").detail("RecoveryCount", recoveryCount).detail("InfRecoveryCount", inf.recoveryCount).detail("RecoveryState", (int)inf.recoveryState)
				.detail("LogSysConf", describe(inf.logSystemConfig.tLogs)).detail("PriorLogs", describe(inf.priorCommittedLogServers)).detail("OldLogGens", inf.logSystemConfig.oldTLogs.size());
			if (BUGGIFY) wait( delay( SERVER_KNOBS->BUGGIFY_WORKER_REMOVED_MAX_LAG * g_random->random01() ) );
			throw worker_removed();
		}

		if( registerWithMaster.isReady() ) {
			if ( self->dbInfo->get().master.id() != lastMasterID) {
				// The TLogRejoinRequest is needed to establish communications with a new master, which doesn't have our TLogInterface
				TLogRejoinRequest req(tli);
				TraceEvent("TLogRejoining", self->dbgid).detail("Master", self->dbInfo->get().master.id());
				choose {
					when ( bool success = wait( brokenPromiseToNever( self->dbInfo->get().master.tlogRejoin.getReply( req ) ) ) ) {
						if (success)
							lastMasterID = self->dbInfo->get().master.id();
					}
					when ( wait( self->dbInfo->onChange() ) ) { }
				}
			} else {
				wait( self->dbInfo->onChange() );
			}
		} else {
			wait( registerWithMaster || self->dbInfo->onChange() );
		}
	}
}

ACTOR Future<Void> respondToRecovered( TLogInterface tli, Promise<Void> recoveryComplete ) {
	state bool finishedRecovery = true;
	try {
		wait( recoveryComplete.getFuture() );
	} catch( Error &e ) {
		if(e.code() != error_code_end_of_stream) {
			throw;
		}
		finishedRecovery = false;
	}
	TraceEvent("TLogRespondToRecovered", tli.id()).detail("Finished", finishedRecovery);
	loop {
		TLogRecoveryFinishedRequest req = waitNext( tli.recoveryFinished.getFuture() );
		if(finishedRecovery) {
			req.reply.send(Void());
		} else {
			req.reply.send(Never());
		}
	}
}

ACTOR Future<Void> cleanupPeekTrackers( TLogData* self ) {
	loop {
		double minTimeUntilExpiration = SERVER_KNOBS->PEEK_TRACKER_EXPIRATION_TIME;
		auto it = self->peekTracker.begin();
		while(it != self->peekTracker.end()) {
			double timeUntilExpiration = it->second.lastUpdate + SERVER_KNOBS->PEEK_TRACKER_EXPIRATION_TIME - now();
			if(timeUntilExpiration < 1.0e-6) {
				for(auto seq : it->second.sequence_version) {
					if(!seq.second.isSet()) {
						seq.second.sendError(timed_out());
					}
				}
				it = self->peekTracker.erase(it);
			} else {
				minTimeUntilExpiration = std::min(minTimeUntilExpiration, timeUntilExpiration);
				++it;
			}
		}

		wait( delay(minTimeUntilExpiration) );
	}
}

void getQueuingMetrics( TLogData* self, Reference<LogData> logData, TLogQueuingMetricsRequest const& req ) {
	TLogQueuingMetricsReply reply;
	reply.localTime = now();
	reply.instanceID = self->instanceID;
	reply.bytesInput = self->bytesInput;
	reply.bytesDurable = self->bytesDurable;
	reply.storageBytes = self->persistentData->getStorageBytes();
	//FIXME: Add the knownCommittedVersion to this message and change ratekeeper to use that version.
	reply.v = logData->durableKnownCommittedVersion;
	req.reply.send( reply );
}

ACTOR Future<Void> serveTLogInterface( TLogData* self, TLogInterface tli, Reference<LogData> logData, PromiseStream<Void> warningCollectorInput ) {
	state Future<Void> dbInfoChange = Void();

	loop choose {
		when( wait( dbInfoChange ) ) {
			dbInfoChange = self->dbInfo->onChange();
			bool found = false;
			if(self->dbInfo->get().recoveryState >= RecoveryState::ACCEPTING_COMMITS) {
				for(auto& logs : self->dbInfo->get().logSystemConfig.tLogs) {
					if( std::count( logs.tLogs.begin(), logs.tLogs.end(), logData->logId ) ) {
						found = true;
						break;
					}
				}
			}
			if(found && self->dbInfo->get().logSystemConfig.recruitmentID == logData->recruitmentID) {
				logData->logSystem->set(ILogSystem::fromServerDBInfo( self->dbgid, self->dbInfo->get() ));
				if(!logData->isPrimary) {
					logData->logSystem->get()->pop(logData->logRouterPoppedVersion, logData->remoteTag, logData->durableKnownCommittedVersion, logData->locality);
				}

				if(!logData->isPrimary && logData->stopped) {
					TraceEvent("TLogAlreadyStopped", self->dbgid);
					logData->removed = logData->removed && logData->logSystem->get()->endEpoch();
				}
			} else {
				logData->logSystem->set(Reference<ILogSystem>());
			}
		}
		when( TLogPeekRequest req = waitNext( tli.peekMessages.getFuture() ) ) {
			logData->addActor.send( tLogPeekMessages( self, req, logData ) );
		}
		when( TLogPopRequest req = waitNext( tli.popMessages.getFuture() ) ) {
			logData->addActor.send( tLogPop( self, req, logData ) );
		}
		when( TLogCommitRequest req = waitNext( tli.commit.getFuture() ) ) {
			//TraceEvent("TLogCommitReq", logData->logId).detail("Ver", req.version).detail("PrevVer", req.prevVersion).detail("LogVer", logData->version.get());
			ASSERT(logData->isPrimary);
			TEST(logData->stopped); // TLogCommitRequest while stopped
			if (!logData->stopped)
				logData->addActor.send( tLogCommit( self, req, logData, warningCollectorInput ) );
			else
				req.reply.sendError( tlog_stopped() );
		}
		when( ReplyPromise< TLogLockResult > reply = waitNext( tli.lock.getFuture() ) ) {
			logData->addActor.send( tLogLock(self, reply, logData) );
		}
		when (TLogQueuingMetricsRequest req = waitNext(tli.getQueuingMetrics.getFuture())) {
			getQueuingMetrics(self, logData, req);
		}
		when (TLogConfirmRunningRequest req = waitNext(tli.confirmRunning.getFuture())){
			if (req.debugID.present() ) {
				UID tlogDebugID = g_nondeterministic_random->randomUniqueID();
				g_traceBatch.addAttach("TransactionAttachID", req.debugID.get().first(), tlogDebugID.first());
				g_traceBatch.addEvent("TransactionDebug", tlogDebugID.first(), "TLogServer.TLogConfirmRunningRequest");
			}
			if (!logData->stopped)
				req.reply.send(Void());
			else
				req.reply.sendError( tlog_stopped() );
		}
	}
}

void removeLog( TLogData* self, Reference<LogData> logData ) {
	TraceEvent("TLogRemoved", logData->logId).detail("Input", logData->bytesInput.getValue()).detail("Durable", logData->bytesDurable.getValue());
	logData->stopped = true;
	if(!logData->recoveryComplete.isSet()) {
		logData->recoveryComplete.sendError(end_of_stream());
	}

	logData->addActor = PromiseStream<Future<Void>>(); //there could be items still in the promise stream if one of the actors threw an error immediately
	self->id_data.erase(logData->logId);

	if(self->id_data.size()) {
		return;
	} else {
		throw worker_removed();
	}
}

ACTOR Future<Void> pullAsyncData( TLogData* self, Reference<LogData> logData, std::vector<Tag> tags, Version beginVersion, Optional<Version> endVersion, bool poppedIsKnownCommitted, bool parallelGetMore ) {
	state Future<Void> dbInfoChange = Void();
	state Reference<ILogSystem::IPeekCursor> r;
	state Version tagAt = beginVersion;
	state Version lastVer = 0;

	while (!endVersion.present() || logData->version.get() < endVersion.get()) {
		loop {
			choose {
				when(wait( r ? r->getMore(TaskTLogCommit) : Never() ) ) {
					break;
				}
				when( wait( dbInfoChange ) ) {
					if( logData->logSystem->get() ) {
						r = logData->logSystem->get()->peek( logData->logId, tagAt, endVersion, tags, parallelGetMore );
					} else {
						r = Reference<ILogSystem::IPeekCursor>();
					}
					dbInfoChange = logData->logSystem->onChange();
				}
			}
		}

		state double waitStartT = 0;
		while( self->bytesInput - self->bytesDurable >= SERVER_KNOBS->TLOG_HARD_LIMIT_BYTES && !logData->stopped ) {
			if (now() - waitStartT >= 1) {
				TraceEvent(SevWarn, "TLogUpdateLag", logData->logId)
					.detail("Version", logData->version.get())
					.detail("PersistentDataVersion", logData->persistentDataVersion)
					.detail("PersistentDataDurableVersion", logData->persistentDataDurableVersion);
				waitStartT = now();
			}
			wait( delayJittered(.005, TaskTLogCommit) );
		}

		state Version ver = 0;
		state std::vector<TagsAndMessage> messages;
		loop {
			if(logData->stopped) {
				return Void();
			}

			state bool foundMessage = r->hasMessage();
			if (!foundMessage || r->version().version != ver) {
				ASSERT(r->version().version > lastVer);
				if (ver) {
					if(endVersion.present() && ver > endVersion.get()) {
						return Void();
					}

					if(poppedIsKnownCommitted) {
						logData->knownCommittedVersion = std::max(logData->knownCommittedVersion, r->popped());
					}

					commitMessages(self, logData, ver, messages);

					if(self->terminated.isSet()) {
						return Void();
					}

					// Log the changes to the persistent queue, to be committed by commitQueue()
					AlternativeTLogQueueEntryRef qe;
					qe.version = ver;
					qe.knownCommittedVersion = logData->knownCommittedVersion;
					qe.alternativeMessages = &messages;
					qe.id = logData->logId;
					self->persistentQueue->push( qe, logData );

					self->diskQueueCommitBytes += qe.expectedSize();
					if( self->diskQueueCommitBytes > SERVER_KNOBS->MAX_QUEUE_COMMIT_BYTES ) {
						self->largeDiskQueueCommitBytes.set(true);
					}

					// Notifies the commitQueue actor to commit persistentQueue, and also unblocks tLogPeekMessages actors
					logData->version.set( ver );
					wait( yield(TaskTLogCommit) );
				}
				lastVer = ver;
				ver = r->version().version;
				messages.clear();

				if (!foundMessage) {
					ver--;
					if(ver > logData->version.get()) {
						if(endVersion.present() && ver > endVersion.get()) {
							return Void();
						}

						if(poppedIsKnownCommitted) {
							logData->knownCommittedVersion = std::max(logData->knownCommittedVersion, r->popped());
						}

						if(self->terminated.isSet()) {
							return Void();
						}

						// Log the changes to the persistent queue, to be committed by commitQueue()
						TLogQueueEntryRef qe;
						qe.version = ver;
						qe.knownCommittedVersion = logData->knownCommittedVersion;
						qe.messages = StringRef();
						qe.id = logData->logId;
						self->persistentQueue->push( qe, logData );

						self->diskQueueCommitBytes += qe.expectedSize();
						if( self->diskQueueCommitBytes > SERVER_KNOBS->MAX_QUEUE_COMMIT_BYTES ) {
							self->largeDiskQueueCommitBytes.set(true);
						}

						// Notifies the commitQueue actor to commit persistentQueue, and also unblocks tLogPeekMessages actors
						logData->version.set( ver );
						wait( yield(TaskTLogCommit) );
					}
					break;
				}
			}

			messages.push_back( TagsAndMessage(r->getMessageWithTags(), r->getTags()) );
			r->nextMessage();
		}

		tagAt = std::max( r->version().version, logData->version.get() + 1 );
	}
	return Void();
}

ACTOR Future<Void> tLogCore( TLogData* self, Reference<LogData> logData, TLogInterface tli, bool pulledRecoveryVersions ) {
	if(logData->removed.isReady()) {
		wait(delay(0)); //to avoid iterator invalidation in restorePersistentState when removed is already ready
		ASSERT(logData->removed.isError());

		if(logData->removed.getError().code() != error_code_worker_removed) {
			throw logData->removed.getError();
		}

		removeLog(self, logData);
		return Void();
	}

	state PromiseStream<Void> warningCollectorInput;
	state Future<Void> warningCollector = timeoutWarningCollector( warningCollectorInput.getFuture(), 1.0, "TLogQueueCommitSlow", self->dbgid );
	state Future<Void> error = actorCollection( logData->addActor.getFuture() );

	logData->addActor.send( waitFailureServer( tli.waitFailure.getFuture()) );
	logData->addActor.send( logData->removed );
	//FIXME: update tlogMetrics to include new information, or possibly only have one copy for the shared instance
	logData->addActor.send( traceCounters("TLogMetrics", logData->logId, SERVER_KNOBS->STORAGE_LOGGING_DELAY, &logData->cc, logData->logId.toString() + "/TLogMetrics"));
	logData->addActor.send( serveTLogInterface(self, tli, logData, warningCollectorInput) );

	if(!logData->isPrimary) {
		std::vector<Tag> tags;
		tags.push_back(logData->remoteTag);
		logData->addActor.send( pullAsyncData(self, logData, tags, pulledRecoveryVersions ? logData->recoveredAt + 1 : logData->unrecoveredBefore, Optional<Version>(), true, false) );
	}

	try {
		wait( error );
		throw internal_error();
	} catch( Error &e ) {
		if( e.code() != error_code_worker_removed )
			throw;

		removeLog(self, logData);
		return Void();
	}
}

ACTOR Future<Void> checkEmptyQueue(TLogData* self) {
	TraceEvent("TLogCheckEmptyQueueBegin", self->dbgid);
	try {
		TLogQueueEntry r = wait( self->persistentQueue->readNext(self) );
		throw internal_error();
	} catch (Error& e) {
		if (e.code() != error_code_end_of_stream) throw;
		TraceEvent("TLogCheckEmptyQueueEnd", self->dbgid);
		return Void();
	}
}

ACTOR Future<Void> checkRecovered(TLogData* self) {
	TraceEvent("TLogCheckRecoveredBegin", self->dbgid);
	Optional<Value> v = wait( self->persistentData->readValue(StringRef()) );
	TraceEvent("TLogCheckRecoveredEnd", self->dbgid);
	return Void();
}

ACTOR Future<Void> restorePersistentState( TLogData* self, LocalityData locality, Promise<Void> oldLog, Promise<Void> recovered, PromiseStream<InitializeTLogRequest> tlogRequests ) {
	state double startt = now();
	state Reference<LogData> logData;
	state KeyRange tagKeys;
	// PERSIST: Read basic state from persistentData; replay persistentQueue but don't erase it

	TraceEvent("TLogRestorePersistentState", self->dbgid);

	state IKeyValueStore *storage = self->persistentData;
	wait(storage->init());
	state Future<Optional<Value>> fFormat = storage->readValue(persistFormat.key);
	state Future<Standalone<VectorRef<KeyValueRef>>> fVers = storage->readRange(persistCurrentVersionKeys);
	state Future<Standalone<VectorRef<KeyValueRef>>> fKnownCommitted = storage->readRange(persistKnownCommittedVersionKeys);
	state Future<Standalone<VectorRef<KeyValueRef>>> fLocality = storage->readRange(persistLocalityKeys);
	state Future<Standalone<VectorRef<KeyValueRef>>> fLogRouterTags = storage->readRange(persistLogRouterTagsKeys);
	state Future<Standalone<VectorRef<KeyValueRef>>> fRecoverCounts = storage->readRange(persistRecoveryCountKeys);

	// FIXME: metadata in queue?

	wait( waitForAll( (vector<Future<Optional<Value>>>(), fFormat ) ) );
	wait( waitForAll( (vector<Future<Standalone<VectorRef<KeyValueRef>>>>(), fVers, fKnownCommitted, fLocality, fLogRouterTags, fRecoverCounts) ) );

	if (fFormat.get().present() && !persistFormatReadableRange.contains( fFormat.get().get() )) {
		//FIXME: remove when we no longer need to test upgrades from 4.X releases
		if(g_network->isSimulated()) {
			TraceEvent("ElapsedTime").detail("SimTime", now()).detail("RealTime", 0).detail("RandomUnseed", 0);
			flushAndExit(0);
		}

		TraceEvent(SevError, "UnsupportedDBFormat", self->dbgid).detail("Format", printable(fFormat.get().get())).detail("Expected", persistFormat.value.toString());
		throw worker_recovery_failed();
	}

	if (!fFormat.get().present()) {
		Standalone<VectorRef<KeyValueRef>> v = wait( self->persistentData->readRange( KeyRangeRef(StringRef(), LiteralStringRef("\xff")), 1 ) );
		if (!v.size()) {
			TEST(true); // The DB is completely empty, so it was never initialized.  Delete it.
			throw worker_removed();
		} else {
			// This should never happen
			TraceEvent(SevError, "NoDBFormatKey", self->dbgid).detail("FirstKey", printable(v[0].key));
			ASSERT( false );
			throw worker_recovery_failed();
		}
	}

	state std::vector<Future<ErrorOr<Void>>> removed;

	if(fFormat.get().get() == LiteralStringRef("FoundationDB/LogServer/2/3")) {
		//FIXME: need for upgrades from 5.X to 6.0, remove once this upgrade path is no longer needed
		if(recovered.canBeSet()) recovered.send(Void());
		oldLog.send(Void());
		while(!tlogRequests.isEmpty()) {
			tlogRequests.getFuture().pop().reply.sendError(recruitment_failed());
		}

		wait( oldTLog::tLog(self->persistentData, self->rawPersistentQueue, self->dbInfo, locality, self->dbgid) );
		throw internal_error();
	}

	ASSERT(fVers.get().size() == fRecoverCounts.get().size());

	state std::map<UID, int8_t> id_locality;
	for(auto it : fLocality.get()) {
		id_locality[ BinaryReader::fromStringRef<UID>(it.key.removePrefix(persistLocalityKeys.begin), Unversioned())] = BinaryReader::fromStringRef<int8_t>( it.value, Unversioned() );
	}

	state std::map<UID, int> id_logRouterTags;
	for(auto it : fLogRouterTags.get()) {
		id_logRouterTags[ BinaryReader::fromStringRef<UID>(it.key.removePrefix(persistLogRouterTagsKeys.begin), Unversioned())] = BinaryReader::fromStringRef<int>( it.value, Unversioned() );
	}

	state std::map<UID, Version> id_knownCommitted;
	for(auto it : fKnownCommitted.get()) {
		id_knownCommitted[ BinaryReader::fromStringRef<UID>(it.key.removePrefix(persistKnownCommittedVersionKeys.begin), Unversioned())] = BinaryReader::fromStringRef<Version>( it.value, Unversioned() );
	}

	state int idx = 0;
	state Promise<Void> registerWithMaster;
	state std::map<UID, TLogInterface> id_interf;
	for(idx = 0; idx < fVers.get().size(); idx++) {
		state KeyRef rawId = fVers.get()[idx].key.removePrefix(persistCurrentVersionKeys.begin);
		UID id1 = BinaryReader::fromStringRef<UID>( rawId, Unversioned() );
		UID id2 = BinaryReader::fromStringRef<UID>( fRecoverCounts.get()[idx].key.removePrefix(persistRecoveryCountKeys.begin), Unversioned() );
		ASSERT(id1 == id2);

		TLogInterface recruited(id1, self->dbgid, locality);
		recruited.initEndpoints();

		DUMPTOKEN( recruited.peekMessages );
		DUMPTOKEN( recruited.popMessages );
		DUMPTOKEN( recruited.commit );
		DUMPTOKEN( recruited.lock );
		DUMPTOKEN( recruited.getQueuingMetrics );
		DUMPTOKEN( recruited.confirmRunning );

		//We do not need the remoteTag, because we will not be loading any additional data
		logData = Reference<LogData>( new LogData(self, recruited, Tag(), true, id_logRouterTags[id1], UID(), std::vector<Tag>()) );
		logData->locality = id_locality[id1];
		logData->stopped = true;
		self->id_data[id1] = logData;
		id_interf[id1] = recruited;

		logData->knownCommittedVersion = id_knownCommitted[id1];
		Version ver = BinaryReader::fromStringRef<Version>( fVers.get()[idx].value, Unversioned() );
		logData->persistentDataVersion = ver;
		logData->persistentDataDurableVersion = ver;
		logData->version.set(ver);
		logData->recoveryCount = BinaryReader::fromStringRef<DBRecoveryCount>( fRecoverCounts.get()[idx].value, Unversioned() );
		logData->removed = rejoinMasters(self, recruited, logData->recoveryCount, registerWithMaster.getFuture(), false);
		removed.push_back(errorOr(logData->removed));

		TraceEvent("TLogRestorePersistentStateVer", id1).detail("Ver", ver);

		// Restore popped keys.  Pop operations that took place after the last (committed) updatePersistentDataVersion might be lost, but
		// that is fine because we will get the corresponding data back, too.
		tagKeys = prefixRange( rawId.withPrefix(persistTagPoppedKeys.begin) );
		loop {
			if(logData->removed.isReady()) break;
			Standalone<VectorRef<KeyValueRef>> data = wait( self->persistentData->readRange( tagKeys, BUGGIFY ? 3 : 1<<30, 1<<20 ) );
			if (!data.size()) break;
			((KeyRangeRef&)tagKeys) = KeyRangeRef( keyAfter(data.back().key, tagKeys.arena()), tagKeys.end );

			for(auto &kv : data) {
				Tag tag = decodeTagPoppedKey(rawId, kv.key);
				Version popped = decodeTagPoppedValue(kv.value);
				TraceEvent("TLogRestorePopped", logData->logId).detail("Tag", tag.toString()).detail("To", popped);
				auto tagData = logData->getTagData(tag);
				ASSERT( !tagData );
				logData->createTagData(tag, popped, false, false, false);
			}
		}
	}

	state Future<Void> allRemoved = waitForAll(removed);
	state UID lastId = UID(1,1); //initialized so it will not compare equal to a default UID
	state double recoverMemoryLimit = SERVER_KNOBS->TLOG_RECOVER_MEMORY_LIMIT;
	if (BUGGIFY) recoverMemoryLimit = std::max<double>(SERVER_KNOBS->BUGGIFY_RECOVER_MEMORY_LIMIT, SERVER_KNOBS->TLOG_SPILL_THRESHOLD);

	try {
		loop {
			if(allRemoved.isReady()) {
				TEST(true); //all tlogs removed during queue recovery
				throw worker_removed();
			}
			choose {
				when( TLogQueueEntry qe = wait( self->persistentQueue->readNext(self) ) ) {
					if(!self->queueOrder.size() || self->queueOrder.back() != qe.id) self->queueOrder.push_back(qe.id);
					if(qe.id != lastId) {
						lastId = qe.id;
						auto it = self->id_data.find(qe.id);
						if(it != self->id_data.end()) {
							logData = it->second;
						} else {
							logData = Reference<LogData>();
						}
					}

					//TraceEvent("TLogRecoveredQE", self->dbgid).detail("LogId", qe.id).detail("Ver", qe.version).detail("MessageBytes", qe.messages.size()).detail("Tags", qe.tags.size())
					//	.detail("Tag0", qe.tags.size() ? qe.tags[0].tag : invalidTag).detail("Version", logData->version.get());

					if(logData) {
						logData->knownCommittedVersion = std::max(logData->knownCommittedVersion, qe.knownCommittedVersion);
						if( qe.version > logData->version.get() ) {
							commitMessages(self, logData, qe.version, qe.arena(), qe.messages);
							logData->version.set( qe.version );
							logData->queueCommittedVersion.set( qe.version );

							while (self->bytesInput - self->bytesDurable >= recoverMemoryLimit) {
								TEST(true);  // Flush excess data during TLog queue recovery
								TraceEvent("FlushLargeQueueDuringRecovery", self->dbgid).detail("BytesInput", self->bytesInput).detail("BytesDurable", self->bytesDurable).detail("Version", logData->version.get()).detail("PVer", logData->persistentDataVersion);

								choose {
									when( wait( updateStorage(self) ) ) {}
									when( wait( allRemoved ) ) { throw worker_removed(); }
								}
							}
						}
					}
				}
				when( wait( allRemoved ) ) { throw worker_removed(); }
			}
		}
	} catch (Error& e) {
		if (e.code() != error_code_end_of_stream) throw;
	}

	TraceEvent("TLogRestorePersistentStateDone", self->dbgid).detail("Took", now()-startt);
	TEST( now()-startt >= 1.0 );  // TLog recovery took more than 1 second

	for(auto it : self->id_data) {
		if(it.second->queueCommittedVersion.get() == 0) {
			TraceEvent("TLogZeroVersion", self->dbgid).detail("LogId", it.first);
			it.second->queueCommittedVersion.set(it.second->version.get());
		}
		it.second->recoveryComplete.sendError(end_of_stream());
		self->sharedActors.send( tLogCore( self, it.second, id_interf[it.first], false ) );
	}

	if(registerWithMaster.canBeSet()) registerWithMaster.send(Void());
	return Void();
}

bool tlogTerminated( TLogData* self, IKeyValueStore* persistentData, TLogQueue* persistentQueue, Error const& e ) {
	// Dispose the IKVS (destroying its data permanently) only if this shutdown is definitely permanent.  Otherwise just close it.
	if (e.code() == error_code_worker_removed || e.code() == error_code_recruitment_failed) {
		persistentData->dispose();
		persistentQueue->dispose();
	} else {
		persistentData->close();
		persistentQueue->close();
	}

	if ( e.code() == error_code_worker_removed ||
		 e.code() == error_code_recruitment_failed ||
		 e.code() == error_code_file_not_found )
	{
		TraceEvent("TLogTerminated", self->dbgid).error(e, true);
		return true;
	} else
		return false;
}

ACTOR Future<Void> updateLogSystem(TLogData* self, Reference<LogData> logData, LogSystemConfig recoverFrom, Reference<AsyncVar<Reference<ILogSystem>>> logSystem) {
	loop {
		bool found = false;
		if(self->dbInfo->get().logSystemConfig.recruitmentID == logData->recruitmentID) {
			if( self->dbInfo->get().logSystemConfig.isNextGenerationOf(recoverFrom) ) {
				logSystem->set(ILogSystem::fromOldLogSystemConfig( logData->logId, self->dbInfo->get().myLocality, self->dbInfo->get().logSystemConfig ));
				found = true;
			} else if( self->dbInfo->get().logSystemConfig.isEqualIds(recoverFrom) ) {
				logSystem->set(ILogSystem::fromLogSystemConfig( logData->logId, self->dbInfo->get().myLocality, self->dbInfo->get().logSystemConfig, false, true ));
				found = true;
			}
			else if( self->dbInfo->get().recoveryState >= RecoveryState::ACCEPTING_COMMITS ) {
				logSystem->set(ILogSystem::fromLogSystemConfig( logData->logId, self->dbInfo->get().myLocality, self->dbInfo->get().logSystemConfig, true ));
				found = true;
			}
		}
		if( !found ) {
			logSystem->set(Reference<ILogSystem>());
		} else {
			logData->logSystem->get()->pop(logData->logRouterPoppedVersion, logData->remoteTag, logData->durableKnownCommittedVersion, logData->locality);
		}
		TraceEvent("TLogUpdate", self->dbgid).detail("LogId", logData->logId).detail("RecruitmentID", logData->recruitmentID).detail("DbRecruitmentID", self->dbInfo->get().logSystemConfig.recruitmentID).detail("RecoverFrom", recoverFrom.toString()).detail("DbInfo", self->dbInfo->get().logSystemConfig.toString()).detail("Found", found).detail("LogSystem", (bool) logSystem->get() ).detail("RecoveryState", (int)self->dbInfo->get().recoveryState);
		for(auto it : self->dbInfo->get().logSystemConfig.oldTLogs) {
			TraceEvent("TLogUpdateOld", self->dbgid).detail("LogId", logData->logId).detail("DbInfo", it.toString());
		}
		wait( self->dbInfo->onChange() );
	}
}

ACTOR Future<Void> tLogStart( TLogData* self, InitializeTLogRequest req, LocalityData locality ) {
	state TLogInterface recruited(self->dbgid, locality);
	recruited.locality = locality;
	recruited.initEndpoints();

	DUMPTOKEN( recruited.peekMessages );
	DUMPTOKEN( recruited.popMessages );
	DUMPTOKEN( recruited.commit );
	DUMPTOKEN( recruited.lock );
	DUMPTOKEN( recruited.getQueuingMetrics );
	DUMPTOKEN( recruited.confirmRunning );

	for(auto it : self->id_data) {
		if( !it.second->stopped ) {
			TraceEvent("TLogStoppedByNewRecruitment", self->dbgid).detail("StoppedId", it.first.toString()).detail("RecruitedId", recruited.id()).detail("EndEpoch", it.second->logSystem->get().getPtr() != 0);
			if(!it.second->isPrimary && it.second->logSystem->get()) {
				it.second->removed = it.second->removed && it.second->logSystem->get()->endEpoch();
			}
			if(it.second->committingQueue.canBeSet()) {
				it.second->committingQueue.sendError(worker_removed());
			}
		}
		it.second->stopped = true;
		if(!it.second->recoveryComplete.isSet()) {
			it.second->recoveryComplete.sendError(end_of_stream());
		}
		it.second->stopCommit.trigger();
	}

	state Reference<LogData> logData = Reference<LogData>( new LogData(self, recruited, req.remoteTag, req.isPrimary, req.logRouterTags, req.recruitmentID, req.allTags) );
	self->id_data[recruited.id()] = logData;
	logData->locality = req.locality;
	logData->recoveryCount = req.epoch;
	logData->removed = rejoinMasters(self, recruited, req.epoch, Future<Void>(Void()), req.isPrimary);
	self->queueOrder.push_back(recruited.id());

	TraceEvent("TLogStart", logData->logId);
	state Future<Void> updater;
	state bool pulledRecoveryVersions = false;
	try {
		if( logData->removed.isReady() ) {
			throw logData->removed.getError();
		}

		if (req.recoverFrom.logSystemType == 2) {
			logData->unrecoveredBefore = req.startVersion;
			logData->recoveredAt = req.recoverAt;
			logData->knownCommittedVersion = req.startVersion - 1;
			logData->persistentDataVersion = logData->unrecoveredBefore - 1;
			logData->persistentDataDurableVersion = logData->unrecoveredBefore - 1;
			logData->queueCommittedVersion.set( logData->unrecoveredBefore - 1 );
			logData->version.set( logData->unrecoveredBefore - 1 );

			logData->unpoppedRecoveredTags = req.allTags.size();
			wait( initPersistentState( self, logData ) || logData->removed );

			TraceEvent("TLogRecover", self->dbgid).detail("LogId", logData->logId).detail("At", req.recoverAt).detail("Known", req.knownCommittedVersion).detail("Unrecovered", logData->unrecoveredBefore).detail("Tags", describe(req.recoverTags)).detail("Locality", req.locality).detail("LogRouterTags", logData->logRouterTags);

			if(logData->recoveryComplete.isSet()) {
				throw worker_removed();
			}

			updater = updateLogSystem(self, logData, req.recoverFrom, logData->logSystem);

			logData->initialized = true;
			self->newLogData.trigger();

			if((req.isPrimary || req.recoverFrom.logRouterTags == 0) && !logData->stopped && logData->unrecoveredBefore <= req.recoverAt) {
				if(req.recoverFrom.logRouterTags > 0 && req.locality != tagLocalitySatellite) {
					logData->logRouterPopToVersion = req.recoverAt;
					std::vector<Tag> tags;
					tags.push_back(logData->remoteTag);
					wait(pullAsyncData(self, logData, tags, logData->unrecoveredBefore, req.recoverAt, true, false) || logData->removed);
				} else if(!req.recoverTags.empty()) {
					ASSERT(logData->unrecoveredBefore > req.knownCommittedVersion);
					wait(pullAsyncData(self, logData, req.recoverTags, req.knownCommittedVersion + 1, req.recoverAt, false, true) || logData->removed);
				}
				pulledRecoveryVersions = true;
				logData->knownCommittedVersion = req.recoverAt;
			}

			if((req.isPrimary || req.recoverFrom.logRouterTags == 0) && logData->version.get() < req.recoverAt && !logData->stopped) {
				// Log the changes to the persistent queue, to be committed by commitQueue()
				TLogQueueEntryRef qe;
				qe.version = req.recoverAt;
				qe.knownCommittedVersion = logData->knownCommittedVersion;
				qe.messages = StringRef();
				qe.id = logData->logId;
				self->persistentQueue->push( qe, logData );

				self->diskQueueCommitBytes += qe.expectedSize();
				if( self->diskQueueCommitBytes > SERVER_KNOBS->MAX_QUEUE_COMMIT_BYTES ) {
					self->largeDiskQueueCommitBytes.set(true);
				}

				logData->version.set( req.recoverAt );
			}

			if(logData->recoveryComplete.isSet()) {
				throw worker_removed();
			}

			logData->addActor.send( respondToRecovered( recruited, logData->recoveryComplete ) );
		} else {
			// Brand new tlog, initialization has already been done by caller
			wait( initPersistentState( self, logData ) || logData->removed );

			if(logData->recoveryComplete.isSet()) {
				throw worker_removed();
			}

			logData->initialized = true;
			self->newLogData.trigger();

			logData->recoveryComplete.send(Void());
		}
		wait(logData->committingQueue.getFuture() || logData->removed );
	} catch( Error &e ) {
		if(e.code() != error_code_actor_cancelled) {
			req.reply.sendError(e);
		}

		if( e.code() != error_code_worker_removed ) {
			throw;
		}

		wait( delay(0.0) ); // if multiple recruitment requests were already in the promise stream make sure they are all started before any are removed

		removeLog(self, logData);
		return Void();
	}

	req.reply.send( recruited );

	TraceEvent("TLogReady", logData->logId).detail("AllTags", describe(req.allTags)).detail("Locality", logData->locality);

	updater = Void();
<<<<<<< HEAD
	wait( tLogCore( self, logData, recruited ) );
=======
	Void _ = wait( tLogCore( self, logData, recruited, pulledRecoveryVersions ) );
>>>>>>> ebac7008
	return Void();
}

// New tLog (if !recoverFrom.size()) or restore from network
ACTOR Future<Void> tLog( IKeyValueStore* persistentData, IDiskQueue* persistentQueue, Reference<AsyncVar<ServerDBInfo>> db, LocalityData locality, PromiseStream<InitializeTLogRequest> tlogRequests, UID tlogId, bool restoreFromDisk, Promise<Void> oldLog, Promise<Void> recovered ) {
	state TLogData self( tlogId, persistentData, persistentQueue, db );
	state Future<Void> error = actorCollection( self.sharedActors.getFuture() );

	TraceEvent("SharedTlog", tlogId);
	// FIXME: Pass the worker id instead of stubbing it
	startRole(Role::SHARED_TRANSACTION_LOG, tlogId, UID());
	try {
		if(restoreFromDisk) {
			wait( restorePersistentState( &self, locality, oldLog, recovered, tlogRequests ) );
		} else {
			wait( checkEmptyQueue(&self) && checkRecovered(&self) );
		}

		//Disk errors need a chance to kill this actor.
		wait(delay(0.000001));

		if(recovered.canBeSet()) recovered.send(Void());

		self.sharedActors.send( cleanupPeekTrackers(&self) );
		self.sharedActors.send( commitQueue(&self) );
		self.sharedActors.send( updateStorageLoop(&self) );

		loop {
			choose {
				when ( InitializeTLogRequest req = waitNext(tlogRequests.getFuture() ) ) {
					if( !self.tlogCache.exists( req.recruitmentID ) ) {
						self.tlogCache.set( req.recruitmentID, req.reply.getFuture() );
						self.sharedActors.send( self.tlogCache.removeOnReady( req.recruitmentID, tLogStart( &self, req, locality ) ) );
					} else {
						forwardPromise( req.reply, self.tlogCache.get( req.recruitmentID ) );
					}
				}
				when ( wait( error ) ) { throw internal_error(); }
			}
		}
	} catch (Error& e) {
		self.terminated.send(Void());
		TraceEvent("TLogError", tlogId).error(e, true);
		endRole(Role::SHARED_TRANSACTION_LOG, tlogId, "Error", true);
		if(recovered.canBeSet()) recovered.send(Void());

		while(!tlogRequests.isEmpty()) {
			tlogRequests.getFuture().pop().reply.sendError(recruitment_failed());
		}

		for( auto& it : self.id_data ) {
			if(!it.second->recoveryComplete.isSet()) {
				it.second->recoveryComplete.sendError(end_of_stream());
			}
		}

		if (tlogTerminated( &self, persistentData, self.persistentQueue, e )) {
			return Void();
		} else {
			throw;
		}
	}
}

// UNIT TESTS
struct DequeAllocatorStats {
	static int64_t allocatedBytes;
};

int64_t DequeAllocatorStats::allocatedBytes = 0;

template <class T>
struct DequeAllocator : std::allocator<T> {
	template<typename U>
	struct rebind {
		typedef DequeAllocator<U> other;
	};

	DequeAllocator() {}

	template<typename U>
	DequeAllocator(DequeAllocator<U> const& u) : std::allocator<T>(u) {}

	T* allocate(std::size_t n, std::allocator<void>::const_pointer hint = 0) {
		DequeAllocatorStats::allocatedBytes += n * sizeof(T);
		//fprintf(stderr, "Allocating %lld objects for %lld bytes (total allocated: %lld)\n", n, n * sizeof(T), DequeAllocatorStats::allocatedBytes);
		return std::allocator<T>::allocate(n, hint);
	}
	void deallocate(T* p, std::size_t n) {
		DequeAllocatorStats::allocatedBytes -= n * sizeof(T);
		//fprintf(stderr, "Deallocating %lld objects for %lld bytes (total allocated: %lld)\n", n, n * sizeof(T), DequeAllocatorStats::allocatedBytes);
		return std::allocator<T>::deallocate(p, n);
	}
};

TEST_CASE("/fdbserver/tlogserver/VersionMessagesOverheadFactor" ) {

	typedef std::pair<Version, LengthPrefixedStringRef> TestType; // type used by versionMessages

	for(int i = 1; i < 9; ++i) {
		for(int j = 0; j < 20; ++j) {
			DequeAllocatorStats::allocatedBytes = 0;
			DequeAllocator<TestType> allocator;
			std::deque<TestType, DequeAllocator<TestType>> d(allocator);

			int numElements = g_random->randomInt(pow(10, i-1), pow(10, i));
			for(int k = 0; k < numElements; ++k) {
				d.push_back(TestType());
			}

			int removedElements = 0;//g_random->randomInt(0, numElements); // FIXME: the overhead factor does not accurately account for removal!
			for(int k = 0; k < removedElements; ++k) {
				d.pop_front();
			}

			int64_t dequeBytes = DequeAllocatorStats::allocatedBytes + sizeof(std::deque<TestType>);
			int64_t insertedBytes = (numElements-removedElements) * sizeof(TestType);
			double overheadFactor = std::max<double>(insertedBytes, dequeBytes-10000) / insertedBytes; // We subtract 10K here as an estimated upper bound for the fixed cost of an std::deque
			//fprintf(stderr, "%d elements (%d inserted, %d removed):\n", numElements-removedElements, numElements, removedElements);
			//fprintf(stderr, "Allocated %lld bytes to store %lld bytes (%lf overhead factor)\n", dequeBytes, insertedBytes, overheadFactor);
			ASSERT(overheadFactor * 1024 <= SERVER_KNOBS->VERSION_MESSAGES_OVERHEAD_FACTOR_1024THS);
		}
	}

	return Void();
}<|MERGE_RESOLUTION|>--- conflicted
+++ resolved
@@ -2044,11 +2044,7 @@
 	TraceEvent("TLogReady", logData->logId).detail("AllTags", describe(req.allTags)).detail("Locality", logData->locality);
 
 	updater = Void();
-<<<<<<< HEAD
-	wait( tLogCore( self, logData, recruited ) );
-=======
-	Void _ = wait( tLogCore( self, logData, recruited, pulledRecoveryVersions ) );
->>>>>>> ebac7008
+	wait( tLogCore( self, logData, recruited, pulledRecoveryVersions ) );
 	return Void();
 }
 
