/*
 * storageserver.actor.cpp
 *
 * This source file is part of the FoundationDB open source project
 *
 * Copyright 2013-2018 Apple Inc. and the FoundationDB project authors
 *
 * Licensed under the Apache License, Version 2.0 (the "License");
 * you may not use this file except in compliance with the License.
 * You may obtain a copy of the License at
 *
 *     http://www.apache.org/licenses/LICENSE-2.0
 *
 * Unless required by applicable law or agreed to in writing, software
 * distributed under the License is distributed on an "AS IS" BASIS,
 * WITHOUT WARRANTIES OR CONDITIONS OF ANY KIND, either express or implied.
 * See the License for the specific language governing permissions and
 * limitations under the License.
 */


#include "flow/actorcompiler.h"
#include "fdbrpc/fdbrpc.h"
#include "fdbrpc/LoadBalance.h"
#include "flow/IndexedSet.h"
#include "flow/Hash3.h"
#include "flow/ActorCollection.h"
#include "fdbclient/Atomic.h"
#include "fdbclient/KeyRangeMap.h"
#include "fdbclient/SystemData.h"
#include "fdbclient/NativeAPI.h"
#include "fdbclient/Notified.h"
#include "fdbclient/MasterProxyInterface.h"
#include "fdbclient/DatabaseContext.h"
#include "WorkerInterface.h"
#include "TLogInterface.h"
#include "MoveKeys.h"
#include "Knobs.h"
#include "WaitFailure.h"
#include "IKeyValueStore.h"
#include "fdbclient/VersionedMap.h"
#include "StorageMetrics.h"
#include "fdbrpc/sim_validation.h"
#include "ServerDBInfo.h"
#include "fdbrpc/Smoother.h"
#include "flow/Stats.h"
#include "LogSystem.h"
#include "RecoveryState.h"
#include "LogProtocolMessage.h"
#include "flow/TDMetric.actor.h"

using std::make_pair;

#pragma region Data Structures

#define SHORT_CIRCUT_ACTUAL_STORAGE 0

struct StorageServer;
class ValueOrClearToRef {
public:
	static ValueOrClearToRef value(ValueRef const& v) { return ValueOrClearToRef(v, false); }
	static ValueOrClearToRef clearTo(KeyRef const& k) { return ValueOrClearToRef(k, true); }

	bool isValue() const { return !isClear; };
	bool isClearTo() const { return isClear; }

	ValueRef const& getValue() const { ASSERT( isValue() ); return item; };
	KeyRef const&  getEndKey() const { ASSERT(isClearTo()); return item; };

private:
	ValueOrClearToRef( StringRef item, bool isClear ) : item(item), isClear(isClear) {}

	StringRef item;
	bool isClear;
};

struct AddingShard : NonCopyable {
	KeyRange keys;
	Future<Void> fetchClient;			// holds FetchKeys() actor
	Promise<Void> fetchComplete;
	Promise<Void> readWrite;

	std::deque< Standalone<VerUpdateRef> > updates;  // during the Fetching phase, mutations with key in keys and version>=(fetchClient's) fetchVersion;

	struct StorageServer* server;
	Version transferredVersion;

	enum Phase { WaitPrevious, Fetching, Waiting };
	Phase phase;

	AddingShard( StorageServer* server, KeyRangeRef const& keys );

	// When fetchKeys "partially completes" (splits an adding shard in two), this is used to construct the left half
	AddingShard( AddingShard* prev, KeyRange const& keys )
		: keys(keys), fetchClient(prev->fetchClient), server(prev->server), transferredVersion(prev->transferredVersion), phase(prev->phase)
	{
	}
	~AddingShard() {
		if( !fetchComplete.isSet() )
			fetchComplete.send(Void());
		if( !readWrite.isSet() )
			readWrite.send(Void());
	}

	void addMutation( Version version, MutationRef const& mutation );

	bool isTransferred() const { return phase == Waiting; }
};

struct ShardInfo : ReferenceCounted<ShardInfo>, NonCopyable {
	AddingShard* adding;
	struct StorageServer* readWrite;
	KeyRange keys;
	uint64_t changeCounter;

	ShardInfo(KeyRange keys, AddingShard* adding, StorageServer* readWrite)
		: adding(adding), readWrite(readWrite), keys(keys)
	{
	}

	~ShardInfo() {
		delete adding;
	}

	static ShardInfo* newNotAssigned(KeyRange keys) { return new ShardInfo(keys, NULL, NULL); }
	static ShardInfo* newReadWrite(KeyRange keys, StorageServer* data) { return new ShardInfo(keys, NULL, data); }
	static ShardInfo* newAdding(StorageServer* data, KeyRange keys) { return new ShardInfo(keys, new AddingShard(data, keys), NULL); }
	static ShardInfo* addingSplitLeft( KeyRange keys, AddingShard* oldShard) { return new ShardInfo(keys, new AddingShard(oldShard, keys), NULL); }

	bool isReadable() const { return readWrite!=NULL; }
	bool notAssigned() const { return !readWrite && !adding; }
	bool assigned() const { return readWrite || adding; }
	bool isInVersionedData() const { return readWrite || (adding && adding->isTransferred()); }
	void addMutation( Version version, MutationRef const& mutation );
	bool isFetched() const { return readWrite || ( adding && adding->fetchComplete.isSet() ); }

	const char* debugDescribeState() const {
		if (notAssigned()) return "NotAssigned";
		else if (adding && !adding->isTransferred()) return "AddingFetching";
		else if (adding) return "AddingTransferred";
		else return "ReadWrite";
	}
};

struct StorageServerDisk {
	explicit StorageServerDisk( struct StorageServer* data, IKeyValueStore* storage ) : data(data), storage(storage) {}

	void makeNewStorageServerDurable();
	bool makeVersionMutationsDurable( Version& prevStorageVersion, Version newStorageVersion, int64_t& bytesLeft );
	void makeVersionDurable( Version version );
	Future<bool> restoreDurableState();

	void changeLogProtocol(Version version, uint64_t protocol);

	void writeMutation( MutationRef mutation );
	void writeKeyValue( KeyValueRef kv );
	void clearRange( KeyRangeRef keys );

	Future<Void> commit() { return storage->commit(); }

	// SOMEDAY: Put readNextKeyInclusive in IKeyValueStore
	Future<Key> readNextKeyInclusive( KeyRef key ) { return readFirstKey(storage, KeyRangeRef(key, allKeys.end)); }
	Future<Optional<Value>> readValue( KeyRef key, Optional<UID> debugID = Optional<UID>() ) { return storage->readValue(key, debugID); }
	Future<Optional<Value>> readValuePrefix( KeyRef key, int maxLength, Optional<UID> debugID = Optional<UID>() ) { return storage->readValuePrefix(key, maxLength, debugID); }
	Future<Standalone<VectorRef<KeyValueRef>>> readRange( KeyRangeRef keys, int rowLimit = 1<<30, int byteLimit = 1<<30 ) { return storage->readRange(keys, rowLimit, byteLimit); }

	KeyValueStoreType getKeyValueStoreType() { return storage->getType(); }
	StorageBytes getStorageBytes() { return storage->getStorageBytes(); }

private:
	struct StorageServer* data;
	IKeyValueStore* storage;

	void writeMutations( MutationListRef mutations, Version debugVersion, const char* debugContext );

	ACTOR static Future<Key> readFirstKey( IKeyValueStore* storage, KeyRangeRef range ) {
		Standalone<VectorRef<KeyValueRef>> r = wait( storage->readRange( range, 1 ) );
		if (r.size()) return r[0].key;
		else return range.end;
	}
};

struct UpdateEagerReadInfo {
	vector<KeyRef> keyBegin;
	vector<Key> keyEnd; // these are for ClearRange

	vector<pair<KeyRef, int>> keys;
	vector<Optional<Value>> value;

	void addMutations( VectorRef<MutationRef> const& mutations ) {
		for(auto& m : mutations)
			addMutation(m);
	}

	void addMutation( MutationRef const& m ) {
		// SOMEDAY: Theoretically we can avoid a read if there is an earlier overlapping ClearRange
		if (m.type == MutationRef::ClearRange && !m.param2.startsWith(systemKeys.end))
			keyBegin.push_back( m.param2 );
		else if ((m.type == MutationRef::AppendIfFits) || (m.type == MutationRef::ByteMin) || (m.type == MutationRef::ByteMax))
			keys.push_back(pair<KeyRef, int>(m.param1, CLIENT_KNOBS->VALUE_SIZE_LIMIT));
		else if (isAtomicOp((MutationRef::Type) m.type))
			keys.push_back(pair<KeyRef, int>(m.param1, m.param2.size()));
	}

	void finishKeyBegin() {
		std::sort(keyBegin.begin(), keyBegin.end());
		keyBegin.resize( std::unique(keyBegin.begin(), keyBegin.end()) - keyBegin.begin() );
		std::sort(keys.begin(), keys.end(), [](const pair<KeyRef, int>& lhs, const pair<KeyRef, int>& rhs) { return (lhs.first < rhs.first) || (lhs.first == rhs.first && lhs.second > rhs.second); } );
		keys.resize(std::unique(keys.begin(), keys.end(), [](const pair<KeyRef, int>& lhs, const pair<KeyRef, int>& rhs) { return lhs.first == rhs.first; } ) - keys.begin());
		//value gets populated in doEagerReads
	}

	Optional<Value>& getValue(KeyRef key) {
		int i = std::lower_bound(keys.begin(), keys.end(), pair<KeyRef, int>(key, 0), [](const pair<KeyRef, int>& lhs, const pair<KeyRef, int>& rhs) { return lhs.first < rhs.first; } ) - keys.begin();
		ASSERT( i < keys.size() && keys[i].first == key );
		return value[i];
	}

	KeyRef getKeyEnd( KeyRef key ) {
		int i = std::lower_bound(keyBegin.begin(), keyBegin.end(), key) - keyBegin.begin();
		ASSERT( i < keyBegin.size() && keyBegin[i] == key );
		return keyEnd[i];
	}
};

const int VERSION_OVERHEAD = 64 + sizeof(Version) + sizeof(Standalone<VersionUpdateRef>) + //mutationLog, 64b overhead for map
							 2 * (64 + sizeof(Version) + sizeof(Reference<VersionedMap<KeyRef, ValueOrClearToRef>::PTreeT>)); //versioned map [ x2 for createNewVersion(version+1) ], 64b overhead for map
static int mvccStorageBytes( MutationRef const& m ) { return VersionedMap<KeyRef, ValueOrClearToRef>::overheadPerItem * 2 + (MutationRef::OVERHEAD_BYTES + m.param1.size() + m.param2.size()) * 2; }

struct FetchInjectionInfo {
	Arena arena;
	vector<VerUpdateRef> changes;
};

struct StorageServer {
	typedef VersionedMap<KeyRef, ValueOrClearToRef> VersionedData;

private:
	// versionedData contains sets and clears.

	// * Nonoverlapping: No clear overlaps a set or another clear, or adjoins another clear.
	// ~ Clears are maximal: If versionedData.at(v) contains a clear [b,e) then
	//      there is a key data[e]@v, or e==allKeys.end, or a shard boundary or former boundary at e

	// * Reads are possible: When k is in a readable shard, for any v in [storageVersion, version.get()],
	//      storage[k] + versionedData.at(v)[k] = database[k] @ v    (storage[k] might be @ any version in [durableVersion, storageVersion])

	// * Transferred shards are partially readable: When k is in an adding, transferred shard, for any v in [transferredVersion, version.get()],
	//      storage[k] + versionedData.at(v)[k] = database[k] @ v

	// * versionedData contains versions [storageVersion(), version.get()].  It might also contain version (version.get()+1), in which changeDurableVersion may be deleting ghosts, and/or it might
	//      contain later versions if applyUpdate is on the stack.

	// * Old shards are erased: versionedData.atLatest() has entries (sets or intersecting clears) only for keys in readable or adding,transferred shards.
	//   Earlier versions may have extra entries for shards that *were* readable or adding,transferred when those versions were the latest, but they eventually are forgotten.

	// * Old mutations are erased: All items in versionedData.atLatest() have insertVersion() > durableVersion(), but views
	//   at older versions may contain older items which are also in storage (this is OK because of idempotency)

	VersionedData versionedData;
	std::map<Version, Standalone<VersionUpdateRef>> mutationLog; // versions (durableVersion, version]

public:
	Tag tag;
	vector<pair<Version,Tag>> history;
	vector<pair<Version,Tag>> allHistory;
	Version poppedAllAfter;
	std::map<Version, Arena> freeable;  // for each version, an Arena that must be held until that version is < oldestVersion
	Arena lastArena;

	std::map<Version, Standalone<VersionUpdateRef>> const & getMutationLog() { return mutationLog; }
	std::map<Version, Standalone<VersionUpdateRef>>& getMutableMutationLog() { return mutationLog; }
	VersionedData const& data() const { return versionedData; }
	VersionedData& mutableData() { return versionedData; }

	void addMutationToMutationLogOrStorage( Version ver, MutationRef m ); // Appends m to mutationLog@ver, or to storage if ver==invalidVersion

	// Update the byteSample, and write the updates to the mutation log@ver, or to storage if ver==invalidVersion
	void byteSampleApplyMutation( MutationRef const& m, Version ver );
	void byteSampleApplySet( KeyValueRef kv, Version ver );
	void byteSampleApplyClear( KeyRangeRef range, Version ver );

	void popVersion(Version v, bool popAllTags = false) {
		if(logSystem) {
			if(v > poppedAllAfter) {
				popAllTags = true;
				poppedAllAfter = std::numeric_limits<Version>::max();
			}

			vector<pair<Version,Tag>>* hist = &history;
			vector<pair<Version,Tag>> allHistoryCopy;
			if(popAllTags) {
				allHistoryCopy = allHistory;
				hist = &allHistoryCopy;
			}

			while(hist->size() && v > hist->back().first ) {
				logSystem->pop( v, hist->back().second );
				hist->pop_back();
			}
			if(hist->size()) {
				logSystem->pop( v, hist->back().second );
			} else {
				logSystem->pop( v, tag );
			}
		}
	}

	Standalone<VersionUpdateRef>& addVersionToMutationLog(Version v) {
		// return existing version...
		auto m = mutationLog.find(v);
		if (m != mutationLog.end())
			return m->second;

		// ...or create a new one
		auto& u = mutationLog[v];
		u.version = v;
		if (lastArena.getSize() >= 65536) lastArena = Arena(4096);
		u.arena() = lastArena;
		counters.bytesInput += VERSION_OVERHEAD;
		return u;
	}

	MutationRef addMutationToMutationLog(Standalone<VersionUpdateRef> &mLV, MutationRef const& m){
		byteSampleApplyMutation(m, mLV.version);
		counters.bytesInput += mvccStorageBytes(m);
		return mLV.mutations.push_back_deep( mLV.arena(), m );
	}

	StorageServerDisk storage;

	KeyRangeMap< Reference<ShardInfo> > shards;
	uint64_t shardChangeCounter;      // max( shards->changecounter )

	// newestAvailableVersion[k]
	//   == invalidVersion -> k is unavailable at all versions
	//   <= storageVersion -> k is unavailable at all versions (but might be read anyway from storage if we are in the process of committing makeShardDurable)
	//   == v              -> k is readable (from storage+versionedData) @ [storageVersion,v], and not being updated when version increases
	//   == latestVersion  -> k is readable (from storage+versionedData) @ [storageVersion,version.get()], and thus stays available when version increases
	CoalescedKeyRangeMap< Version > newestAvailableVersion;

	CoalescedKeyRangeMap< Version > newestDirtyVersion; // Similar to newestAvailableVersion, but includes (only) keys that were only partly available (due to cancelled fetchKeys)

	// The following are in rough order from newest to oldest
	Version lastTLogVersion, lastVersionWithData, restoredVersion;
	NotifiedVersion version;
	NotifiedVersion desiredOldestVersion;    // We can increase oldestVersion (and then durableVersion) to this version when the disk permits
	NotifiedVersion oldestVersion;           // See also storageVersion()
	NotifiedVersion durableVersion; 	     // At least this version will be readable from storage after a power failure

	Deque<std::pair<Version,Version>> recoveryVersionSkips;
	int64_t versionLag; // An estimate for how many versions it takes for the data to move from the logs to this storage server

	uint64_t logProtocol;

	Reference<ILogSystem> logSystem;
	Reference<ILogSystem::IPeekCursor> logCursor;

	UID thisServerID;
	Key sk;
	Reference<AsyncVar<ServerDBInfo>> db;
	Database cx;

	StorageServerMetrics metrics;
	CoalescedKeyRangeMap<bool, int64_t, KeyBytesMetric<int64_t>> byteSampleClears;
	AsyncVar<bool> byteSampleClearsTooLarge;
	Future<Void> byteSampleRecovery;
	Future<Void> durableInProgress;

	AsyncMap<Key,bool> watches;
	int64_t watchBytes;
	int64_t numWatches;
	AsyncVar<bool> noRecentUpdates;
	double lastUpdate;

	Int64MetricHandle readQueueSizeMetric;

	std::string folder;

	// defined only during splitMutations()/addMutation()
	UpdateEagerReadInfo *updateEagerReads;

	FlowLock durableVersionLock;
	FlowLock fetchKeysParallelismLock;
	vector< Promise<FetchInjectionInfo*> > readyFetchKeys;

	int64_t instanceID;

	Promise<Void> otherError;
	Promise<Void> coreStarted;
	bool shuttingDown;

	bool behind;

	bool debug_inApplyUpdate;
	double debug_lastValidateTime;

	int maxQueryQueue;
	int getAndResetMaxQueryQueueSize() {
		int val = maxQueryQueue;
		maxQueryQueue = 0;
		return val;
	}

	struct Counters {
		CounterCollection cc;
		Counter allQueries, getKeyQueries, getValueQueries, getRangeQueries, finishedQueries, rowsQueried, bytesQueried, watchQueries;
		Counter bytesInput, bytesDurable, bytesFetched,
			mutationBytes;  // Like bytesInput but without MVCC accounting
		Counter mutations, setMutations, clearRangeMutations, atomicMutations;
		Counter updateBatches, updateVersions;
		Counter loops;
		Counter fetchWaitingMS, fetchWaitingCount, fetchExecutingMS, fetchExecutingCount;

		Counters(StorageServer* self)
			: cc("StorageServer", self->thisServerID.toString()),
			getKeyQueries("GetKeyQueries", cc),
			getValueQueries("GetValueQueries",cc),
			getRangeQueries("GetRangeQueries", cc),
			allQueries("QueryQueue", cc),
			finishedQueries("FinishedQueries", cc),
			rowsQueried("RowsQueried", cc),
			bytesQueried("BytesQueried", cc),
			watchQueries("WatchQueries", cc),
			bytesInput("BytesInput", cc),
			bytesDurable("BytesDurable", cc),
			bytesFetched("BytesFetched", cc),
			mutationBytes("MutationBytes", cc),
			mutations("Mutations", cc),
			setMutations("SetMutations", cc),
			clearRangeMutations("ClearRangeMutations", cc),
			atomicMutations("AtomicMutations", cc),
			updateBatches("UpdateBatches", cc),
			updateVersions("UpdateVersions", cc),
			loops("Loops", cc),
			fetchWaitingMS("FetchWaitingMS", cc),
			fetchWaitingCount("FetchWaitingCount", cc),
			fetchExecutingMS("FetchExecutingMS", cc),
			fetchExecutingCount("FetchExecutingCount", cc)
		{
			specialCounter(cc, "LastTLogVersion", [self](){ return self->lastTLogVersion; });
			specialCounter(cc, "Version", [self](){ return self->version.get(); });
			specialCounter(cc, "StorageVersion", [self](){ return self->storageVersion(); });
			specialCounter(cc, "DurableVersion", [self](){ return self->durableVersion.get(); });
			specialCounter(cc, "DesiredOldestVersion", [self](){ return self->desiredOldestVersion.get(); });
			specialCounter(cc, "VersionLag", [self](){ return self->versionLag; });

			specialCounter(cc, "FetchKeysFetchActive", [self](){ return self->fetchKeysParallelismLock.activePermits(); });
			specialCounter(cc, "FetchKeysWaiting", [self](){ return self->fetchKeysParallelismLock.waiters(); });

			specialCounter(cc, "QueryQueueMax", [self](){ return self->getAndResetMaxQueryQueueSize(); });

			specialCounter(cc, "BytesStored", [self](){ return self->metrics.byteSample.getEstimate(allKeys); });
			specialCounter(cc, "ActiveWatches", [self](){ return self->numWatches; });
			specialCounter(cc, "WatchBytes", [self](){ return self->watchBytes; });

			specialCounter(cc, "KvstoreBytesUsed", [self](){ return self->storage.getStorageBytes().used; });
			specialCounter(cc, "KvstoreBytesFree", [self](){ return self->storage.getStorageBytes().free; });
			specialCounter(cc, "KvstoreBytesAvailable", [self](){ return self->storage.getStorageBytes().available; });
			specialCounter(cc, "KvstoreBytesTotal", [self](){ return self->storage.getStorageBytes().total; });
		}
	} counters;

	StorageServer(IKeyValueStore* storage, Reference<AsyncVar<ServerDBInfo>> const& db, StorageServerInterface const& ssi)
		:	instanceID(g_random->randomUniqueID().first()),
			storage(this, storage), db(db),
			lastTLogVersion(0), lastVersionWithData(0), restoredVersion(0),
<<<<<<< HEAD
			durableInProgress(Void()), updateEagerReads(0),
=======
			versionLag(0),
			updateEagerReads(0),
>>>>>>> 39d35f8a
			shardChangeCounter(0),
			fetchKeysParallelismLock(SERVER_KNOBS->FETCH_KEYS_PARALLELISM_BYTES),
			shuttingDown(false), debug_inApplyUpdate(false), debug_lastValidateTime(0), watchBytes(0), numWatches(0),
			logProtocol(0), counters(this), tag(invalidTag), maxQueryQueue(0), thisServerID(ssi.id()),
			readQueueSizeMetric(LiteralStringRef("StorageServer.ReadQueueSize")),
			behind(false), byteSampleClears(false, LiteralStringRef("\xff\xff\xff")), noRecentUpdates(false),
			lastUpdate(now()), poppedAllAfter(std::numeric_limits<Version>::max())
	{
		version.initMetric(LiteralStringRef("StorageServer.Version"), counters.cc.id);
		oldestVersion.initMetric(LiteralStringRef("StorageServer.OldestVersion"), counters.cc.id);
		durableVersion.initMetric(LiteralStringRef("StorageServer.DurableVersion"), counters.cc.id);
		desiredOldestVersion.initMetric(LiteralStringRef("StorageServer.DesiredOldestVersion"), counters.cc.id);

		newestAvailableVersion.insert(allKeys, invalidVersion);
		newestDirtyVersion.insert(allKeys, invalidVersion);
		addShard( ShardInfo::newNotAssigned( allKeys ) );

		cx = openDBOnServer(db, TaskDefaultEndpoint, true, true);
	}
	//~StorageServer() { fclose(log); }

	// Puts the given shard into shards.  The caller is responsible for adding shards
	//   for all ranges in shards.getAffectedRangesAfterInsertion(newShard->keys)), because these
	//   shards are invalidated by the call.
	void addShard( ShardInfo* newShard ) {
		ASSERT( !newShard->keys.empty() );
		newShard->changeCounter = ++shardChangeCounter;
		//TraceEvent("AddShard", this->thisServerID).detail("KeyBegin", printable(newShard->keys.begin)).detail("KeyEnd", printable(newShard->keys.end)).detail("State", newShard->isReadable() ? "Readable" : newShard->notAssigned() ? "NotAssigned" : "Adding").detail("Version", this->version.get());
		/*auto affected = shards.getAffectedRangesAfterInsertion( newShard->keys, Reference<ShardInfo>() );
		for(auto i = affected.begin(); i != affected.end(); ++i)
			shards.insert( *i, Reference<ShardInfo>() );*/
		shards.insert( newShard->keys, Reference<ShardInfo>(newShard) );
	}
	void addMutation(Version version, MutationRef const& mutation, KeyRangeRef const& shard, UpdateEagerReadInfo* eagerReads );
	void setInitialVersion(Version ver) {
		version = ver;
		desiredOldestVersion = ver;
		oldestVersion = ver;
		durableVersion = ver;
		lastVersionWithData = ver;
		restoredVersion = ver;

		mutableData().createNewVersion(ver);
		mutableData().forgetVersionsBefore(ver);
	}

	// This is the maximum version that might be read from storage (the minimum version is durableVersion)
	Version storageVersion() const { return oldestVersion.get(); }

	bool isReadable( KeyRangeRef const& keys ) {
		auto sh = shards.intersectingRanges(keys);
		for(auto i = sh.begin(); i != sh.end(); ++i)
			if (!i->value()->isReadable())
				return false;
		return true;
	}

	void checkChangeCounter( uint64_t oldShardChangeCounter, KeyRef const& key ) {
		if (oldShardChangeCounter != shardChangeCounter &&
			shards[key]->changeCounter > oldShardChangeCounter)
		{
			TEST(true); // shard change during getValueQ
			throw wrong_shard_server();
		}
	}

	void checkChangeCounter( uint64_t oldShardChangeCounter, KeyRangeRef const& keys ) {
		if (oldShardChangeCounter != shardChangeCounter) {
			auto sh = shards.intersectingRanges(keys);
			for(auto i = sh.begin(); i != sh.end(); ++i)
				if (i->value()->changeCounter > oldShardChangeCounter) {
					TEST(true); // shard change during range operation
					throw wrong_shard_server();
				}
		}
	}

	Counter::Value queueSize() {
		return counters.bytesInput.getValue() - counters.bytesDurable.getValue();
	}

	double getPenalty() {
		 return std::max(1.0, (queueSize() - (SERVER_KNOBS->TARGET_BYTES_PER_STORAGE_SERVER - 2*SERVER_KNOBS->SPRING_BYTES_STORAGE_SERVER)) / SERVER_KNOBS->SPRING_BYTES_STORAGE_SERVER);
	}
};

// If and only if key:=value is in (storage+versionedData),    // NOT ACTUALLY: and key < allKeys.end,
//   and H(key) < |key+value|/bytesPerSample,
//     let sampledSize = max(|key+value|,bytesPerSample)
//     persistByteSampleKeys.begin()+key := sampledSize is in storage
//     (key,sampledSize) is in byteSample

// So P(key is sampled) * sampledSize == |key+value|

void StorageServer::byteSampleApplyMutation( MutationRef const& m, Version ver ){
	if (m.type == MutationRef::ClearRange)
		byteSampleApplyClear( KeyRangeRef(m.param1, m.param2), ver );
	else if (m.type == MutationRef::SetValue)
		byteSampleApplySet( KeyValueRef(m.param1, m.param2), ver );
	else
		ASSERT(false); // Mutation of unknown type modfying byte sample
}

#pragma endregion

/////////////////////////////////// Validation ///////////////////////////////////////
#pragma region Validation
bool validateRange( StorageServer::VersionedData::ViewAtVersion const& view, KeyRangeRef range, Version version, UID id, Version minInsertVersion ) {
	// * Nonoverlapping: No clear overlaps a set or another clear, or adjoins another clear.
	// * Old mutations are erased: All items in versionedData.atLatest() have insertVersion() > durableVersion()

	TraceEvent("ValidateRange", id).detail("KeyBegin", printable(range.begin)).detail("KeyEnd", printable(range.end)).detail("Version", version);
	KeyRef k;
	bool ok = true;
	bool kIsClear = false;
	auto i = view.lower_bound(range.begin);
	if (i != view.begin()) --i;
	for(; i != view.end() && i.key() < range.end; ++i) {
		ASSERT( i.insertVersion() > minInsertVersion );
		if (kIsClear && i->isClearTo() ? i.key() <= k : i.key() < k) {
			TraceEvent(SevError,"InvalidRange",id).detail("Key1", printable(k)).detail("Key2", printable(i.key())).detail("Version", version);
			ok = false;
		}
		//ASSERT( i.key() >= k );
		kIsClear = i->isClearTo();
		k = kIsClear ? i->getEndKey() : i.key();
	}
	return ok;
}

void validate(StorageServer* data, bool force = false) {
	try {
		if (force || (EXPENSIVE_VALIDATION)) {
			data->newestAvailableVersion.validateCoalesced();
			data->newestDirtyVersion.validateCoalesced();

			for(auto s = data->shards.ranges().begin(); s != data->shards.ranges().end(); ++s) {
				ASSERT( s->value()->keys == s->range() );
				ASSERT( !s->value()->keys.empty() );
			}

			for(auto s = data->shards.ranges().begin(); s != data->shards.ranges().end(); ++s)
				if (s->value()->isReadable()) {
					auto ar = data->newestAvailableVersion.intersectingRanges(s->range());
					for(auto a = ar.begin(); a != ar.end(); ++a)
						ASSERT( a->value() == latestVersion );
				}

			// * versionedData contains versions [storageVersion(), version.get()].  It might also contain version (version.get()+1), in which changeDurableVersion may be deleting ghosts, and/or it might
			//      contain later versions if applyUpdate is on the stack.
			ASSERT( data->data().getOldestVersion() == data->storageVersion() );
			ASSERT( data->data().getLatestVersion() == data->version.get() || data->data().getLatestVersion() == data->version.get()+1 || (data->debug_inApplyUpdate && data->data().getLatestVersion() > data->version.get()) );

			auto latest = data->data().atLatest();

			// * Old shards are erased: versionedData.atLatest() has entries (sets or clear *begins*) only for keys in readable or adding,transferred shards.
			for(auto s = data->shards.ranges().begin(); s != data->shards.ranges().end(); ++s) {
				ShardInfo* shard = s->value().getPtr();
				if (!shard->isInVersionedData()) {
					if (latest.lower_bound(s->begin()) != latest.lower_bound(s->end())) {
						TraceEvent(SevError, "VF", data->thisServerID).detail("LastValidTime", data->debug_lastValidateTime).detail("KeyBegin", printable(s->begin())).detail("KeyEnd", printable(s->end()))
							.detail("FirstKey", printable(latest.lower_bound(s->begin()).key())).detail("FirstInsertV", latest.lower_bound(s->begin()).insertVersion());
					}
					ASSERT( latest.lower_bound(s->begin()) == latest.lower_bound(s->end()) );
				}
			}

			latest.validate();
			validateRange(latest, allKeys, data->version.get(), data->thisServerID, data->durableVersion.get());

			data->debug_lastValidateTime = now();
		}
	} catch (...) {
		TraceEvent(SevError, "ValidationFailure", data->thisServerID).detail("LastValidTime", data->debug_lastValidateTime);
		throw;
	}
}
#pragma endregion

///////////////////////////////////// Queries /////////////////////////////////
#pragma region Queries
ACTOR Future<Version> waitForVersion( StorageServer* data, Version version ) {
	// This could become an Actor transparently, but for now it just does the lookup
	if (version == latestVersion)
		version = std::max(Version(1), data->version.get());
	if (version < data->oldestVersion.get() || version <= 0) throw transaction_too_old();
	else if (version <= data->version.get())
		return version;

	if(data->behind && version > data->version.get()) {
		throw process_behind();
	}

	if(g_random->random01() < 0.001)
		TraceEvent("WaitForVersion1000x");
	choose {
		when ( Void _ = wait( data->version.whenAtLeast(version) ) ) {
			//FIXME: A bunch of these can block with or without the following delay 0.
			//Void _ = wait( delay(0) );  // don't do a whole bunch of these at once
			if (version < data->oldestVersion.get()) throw transaction_too_old();  // just in case
			return version;
		}
		when ( Void _ = wait( delay( SERVER_KNOBS->FUTURE_VERSION_DELAY ) ) ) {
			if(g_random->random01() < 0.001)
				TraceEvent(SevWarn, "ShardServerFutureVersion1000x", data->thisServerID)
					.detail("Version", version)
					.detail("MyVersion", data->version.get())
					.detail("ServerID", data->thisServerID);
			throw future_version();
		}
	}
}

ACTOR Future<Version> waitForVersionNoTooOld( StorageServer* data, Version version ) {
	// This could become an Actor transparently, but for now it just does the lookup
	if (version == latestVersion)
		version = std::max(Version(1), data->version.get());
	if (version <= data->version.get())
		return version;
	choose {
		when ( Void _ = wait( data->version.whenAtLeast(version) ) ) {
			return version;
		}
		when ( Void _ = wait( delay( SERVER_KNOBS->FUTURE_VERSION_DELAY ) ) ) {
			if(g_random->random01() < 0.001)
				TraceEvent(SevWarn, "ShardServerFutureVersion1000x", data->thisServerID)
					.detail("Version", version)
					.detail("MyVersion", data->version.get())
					.detail("ServerID", data->thisServerID);
			throw future_version();
		}
	}
}

ACTOR Future<Void> getValueQ( StorageServer* data, GetValueRequest req ) {
	state double startTime = timer();
	try {
		// Active load balancing runs at a very high priority (to obtain accurate queue lengths)
		// so we need to downgrade here
		++data->counters.getValueQueries;
		++data->counters.allQueries;
		++data->readQueueSizeMetric;
		data->maxQueryQueue = std::max<int>( data->maxQueryQueue, data->counters.allQueries.getValue() - data->counters.finishedQueries.getValue());

		Void _ = wait( delay(0, TaskDefaultEndpoint) );

		if( req.debugID.present() )
			g_traceBatch.addEvent("GetValueDebug", req.debugID.get().first(), "getValueQ.DoRead"); //.detail("TaskID", g_network->getCurrentTask());

		state Optional<Value> v;
		state Version version = wait( waitForVersion( data, req.version ) );
		if( req.debugID.present() )
			g_traceBatch.addEvent("GetValueDebug", req.debugID.get().first(), "getValueQ.AfterVersion"); //.detail("TaskID", g_network->getCurrentTask());

		state uint64_t changeCounter = data->shardChangeCounter;

		if (!data->shards[req.key]->isReadable()) {
			//TraceEvent("WrongShardServer", data->thisServerID).detail("Key", printable(req.key)).detail("Version", version).detail("In", "getValueQ");
			throw wrong_shard_server();
		}

		state int path = 0;
		auto i = data->data().at(version).lastLessOrEqual(req.key);
		if (i && i->isValue() && i.key() == req.key) {
			v = (Value)i->getValue();
			path = 1;
		} else if (!i || !i->isClearTo() || i->getEndKey() <= req.key) {
			path = 2;
			Optional<Value> vv = wait( data->storage.readValue( req.key, req.debugID ) );
			// Validate that while we were reading the data we didn't lose the version or shard
			if (version < data->storageVersion()) {
				TEST(true); // transaction_too_old after readValue
				throw transaction_too_old();
			}
			data->checkChangeCounter(changeCounter, req.key);
			v = vv;
		}

		debugMutation("ShardGetValue", version, MutationRef(MutationRef::DebugKey, req.key, v.present()?v.get():LiteralStringRef("<null>")));
		debugMutation("ShardGetPath", version, MutationRef(MutationRef::DebugKey, req.key, path==0?LiteralStringRef("0"):path==1?LiteralStringRef("1"):LiteralStringRef("2")));

		/*
		StorageMetrics m;
		m.bytesPerKSecond = req.key.size() + (v.present() ? v.get().size() : 0);
		m.iosPerKSecond = 1;
		data->metrics.notify(req.key, m);
		*/

		if (v.present()) {
			++data->counters.rowsQueried;
			data->counters.bytesQueried += v.get().size();
		}

		if( req.debugID.present() )
			g_traceBatch.addEvent("GetValueDebug", req.debugID.get().first(), "getValueQ.AfterRead"); //.detail("TaskID", g_network->getCurrentTask());

		GetValueReply reply(v);
		reply.penalty = data->getPenalty();
		req.reply.send(reply);
	} catch (Error& e) {
		if (e.code() == error_code_internal_error || e.code() == error_code_actor_cancelled) throw;
		req.reply.sendError(e);
	}

	++data->counters.finishedQueries;
	--data->readQueueSizeMetric;

	return Void();
};

ACTOR Future<Void> watchValue_impl( StorageServer* data, WatchValueRequest req ) {
	try {
		++data->counters.watchQueries;

		if( req.debugID.present() )
			g_traceBatch.addEvent("WatchValueDebug", req.debugID.get().first(), "watchValueQ.Before"); //.detail("TaskID", g_network->getCurrentTask());

		Version version = wait( waitForVersionNoTooOld( data, req.version ) );
		if( req.debugID.present() )
			g_traceBatch.addEvent("WatchValueDebug", req.debugID.get().first(), "watchValueQ.AfterVersion"); //.detail("TaskID", g_network->getCurrentTask());

		loop {
			try {
				state Version latest = data->data().latestVersion;
				state Future<Void> watchFuture = data->watches.onChange(req.key);
				GetValueRequest getReq( req.key, latest, req.debugID );
				state Future<Void> getValue = getValueQ( data, getReq ); //we are relying on the delay zero at the top of getValueQ, if removed we need one here
				GetValueReply reply = wait( getReq.reply.getFuture() );
				//TraceEvent("WatcherCheckValue").detail("Key", printable( req.key ) ).detail("Value", printable( req.value ) ).detail("CurrentValue", printable( v ) ).detail("Ver", latest);

				debugMutation("ShardWatchValue", latest, MutationRef(MutationRef::DebugKey, req.key, reply.value.present() ? StringRef( reply.value.get() ) : LiteralStringRef("<null>") ) );

				if( req.debugID.present() )
					g_traceBatch.addEvent("WatchValueDebug", req.debugID.get().first(), "watchValueQ.AfterRead"); //.detail("TaskID", g_network->getCurrentTask());

				if( reply.value != req.value ) {
					req.reply.send( latest );
					return Void();
				}

				if( data->watchBytes > SERVER_KNOBS->MAX_STORAGE_SERVER_WATCH_BYTES ) {
					TEST(true); //Too many watches, reverting to polling
					req.reply.sendError( watch_cancelled() );
					return Void();
				}

				++data->numWatches;
				data->watchBytes += ( req.key.expectedSize() + req.value.expectedSize() + 1000 );
				try {
					Void _ = wait( watchFuture );
					--data->numWatches;
					data->watchBytes -= ( req.key.expectedSize() + req.value.expectedSize() + 1000 );
				} catch( Error &e ) {
					--data->numWatches;
					data->watchBytes -= ( req.key.expectedSize() + req.value.expectedSize() + 1000 );
					throw;
				}
			} catch( Error &e ) {
				if( e.code() != error_code_transaction_too_old )
					throw;
			}
		}
	} catch (Error& e) {
		if( e.code() == error_code_internal_error || e.code() == error_code_actor_cancelled ) throw;
		req.reply.sendError(e);
	}
	return Void();
}

ACTOR Future<Void> watchValueQ( StorageServer* data, WatchValueRequest req ) {
	state Future<Void> watch = watchValue_impl( data, req );
	state double startTime = now();

	loop {
		double timeoutDelay = -1;
		if(data->noRecentUpdates.get()) {
			timeoutDelay = std::max(CLIENT_KNOBS->FAST_WATCH_TIMEOUT - (now() - startTime), 0.0);
		} else if(!BUGGIFY) {
			timeoutDelay = std::max(CLIENT_KNOBS->WATCH_TIMEOUT - (now() - startTime), 0.0);
		}
		choose {
			when( Void _ = wait( watch ) ) {
				return Void();
			}
			when( Void _ = wait( timeoutDelay < 0 ? Never() : delay(timeoutDelay) ) ) {
				req.reply.sendError( timed_out() );
				return Void();
			}
			when( Void _ = wait( data->noRecentUpdates.onChange()) ) {}
		}
	}
}

ACTOR Future<Void> getShardState_impl( StorageServer* data, GetShardStateRequest req ) {
	ASSERT( req.mode != GetShardStateRequest::NO_WAIT );

	loop {
		std::vector<Future<Void>> onChange;

		for( auto t : data->shards.intersectingRanges( req.keys ) ) {
			if( !t.value()->assigned() ) {
				onChange.push_back( delay( SERVER_KNOBS->SHARD_READY_DELAY ) );
				break;
			}

			if( req.mode == GetShardStateRequest::READABLE && !t.value()->isReadable() )
				onChange.push_back( t.value()->adding->readWrite.getFuture() );

			if( req.mode == GetShardStateRequest::FETCHING && !t.value()->isFetched() )
				onChange.push_back( t.value()->adding->fetchComplete.getFuture() );
		}

		if( !onChange.size() ) {
			req.reply.send(std::make_pair(data->version.get(), data->durableVersion.get()));
			return Void();
		}

		Void _ = wait( waitForAll( onChange ) );
		Void _ = wait( delay(0) ); //onChange could have been triggered by cancellation, let things settle before rechecking
	}
}

ACTOR Future<Void> getShardStateQ( StorageServer* data, GetShardStateRequest req ) {
	choose {
		when( Void _ = wait( getShardState_impl( data, req ) ) ) {}
		when( Void _ = wait( delay( g_network->isSimulated() ? 10 : 60 ) ) ) {
			req.reply.sendError( timed_out() );
		}
	}
	return Void();
}

void merge( Arena& arena, VectorRef<KeyValueRef>& output, VectorRef<KeyValueRef> const& base,
	        StorageServer::VersionedData::iterator& start, StorageServer::VersionedData::iterator const& end,
			int versionedDataCount, int limit, bool stopAtEndOfBase, int limitBytes = 1<<30 )
// Combines data from base (at an older version) with sets from newer versions in [start, end) and appends the first (up to) |limit| rows to output
// If limit<0, base and output are in descending order, and start->key()>end->key(), but start is still inclusive and end is exclusive
{
	if (limit==0) return;
	int originalLimit = abs(limit) + output.size();
	bool forward = limit>0;
	if (!forward) limit = -limit;
	int accumulatedBytes = 0;

	KeyValueRef const* baseStart = base.begin();
	KeyValueRef const* baseEnd = base.end();
	while (baseStart!=baseEnd && start!=end && --limit>=0 && accumulatedBytes < limitBytes) {
		if (forward ? baseStart->key < start.key() : baseStart->key > start.key())
			output.push_back_deep( arena, *baseStart++ );
		else {
			output.push_back_deep( arena, KeyValueRef(start.key(), start->getValue()) );
			if (baseStart->key == start.key()) ++baseStart;
			if (forward) ++start; else --start;
		}
		accumulatedBytes += sizeof(KeyValueRef) + output.end()[-1].expectedSize();
	}
	while (baseStart!=baseEnd && --limit>=0 && accumulatedBytes < limitBytes) {
		output.push_back_deep( arena, *baseStart++ );
		accumulatedBytes += sizeof(KeyValueRef) + output.end()[-1].expectedSize();
	}
	if( !stopAtEndOfBase ) {
		while (start!=end && --limit>=0 && accumulatedBytes < limitBytes) {
			output.push_back_deep( arena, KeyValueRef(start.key(), start->getValue()) );
			accumulatedBytes += sizeof(KeyValueRef) + output.end()[-1].expectedSize();
			if (forward) ++start; else --start;
		}
	}
	ASSERT( output.size() <= originalLimit );
}

// readRange reads up to |limit| rows from the given range and version, combining data->storage and data->versionedData.
// If limit>=0, it returns the first rows in the range (sorted ascending), otherwise the last rows (sorted descending).
// readRange has O(|result|) + O(log |data|) cost
ACTOR Future<GetKeyValuesReply> readRange( StorageServer* data, Version version, KeyRange range, int limit, int* pLimitBytes ) {
	state GetKeyValuesReply result;
	state StorageServer::VersionedData::ViewAtVersion view = data->data().at(version);
	state StorageServer::VersionedData::iterator vStart = view.end();
	state StorageServer::VersionedData::iterator vEnd = view.end();
	state KeyRef readBegin;
	state KeyRef readEnd;
	state Key readBeginTemp;
	state int vCount;
	//state UID rrid = g_random->randomUniqueID();
	//state int originalLimit = limit;
	//state int originalLimitBytes = *pLimitBytes;
	//state bool track = rrid.first() == 0x1bc134c2f752187cLL;

	// FIXME: Review pLimitBytes behavior
	// if (limit >= 0) we are reading forward, else backward

	if (limit >= 0) {
		// We might care about a clear beginning before start that
		//  runs into range
		vStart = view.lastLessOrEqual(range.begin);
		if (vStart && vStart->isClearTo() && vStart->getEndKey() > range.begin)
			readBegin = vStart->getEndKey();
		else
			readBegin = range.begin;

		vStart = view.lower_bound(readBegin);

		/*if (track) {
			printf("readRange(%llx, @%lld, '%s'-'%s')\n", data->thisServerID.first(), version, printable(range.begin).c_str(), printable(range.end).c_str());
			printf("mvcc:\n");
			vEnd = view.upper_bound(range.end);
			for(auto r=vStart; r != vEnd; ++r) {
				if (r->isClearTo())
					printf("  '%s'-'%s' cleared\n", printable(r.key()).c_str(), printable(r->getEndKey()).c_str());
				else
					printf("  '%s' := '%s'\n", printable(r.key()).c_str(), printable(r->getValue()).c_str());
			}
		}*/

		while (limit>0 && *pLimitBytes>0 && readBegin < range.end) {
			// ASSERT( vStart == view.lower_bound(readBegin) );
			ASSERT( !vStart || vStart.key() >= readBegin );
			if (vStart) { auto b = vStart; --b; ASSERT( !b || b.key() < readBegin ); }
			ASSERT( data->storageVersion() <= version );

			// Read up to limit items from the view, stopping at the next clear (or the end of the range)
			vEnd = vStart;
			vCount = 0;
			int vSize = 0;
			while (vEnd && vEnd.key() < range.end && !vEnd->isClearTo() && vCount < limit && vSize < *pLimitBytes){
				vSize += sizeof(KeyValueRef) + vEnd->getValue().expectedSize() + vEnd.key().expectedSize();
				++vCount;
				++vEnd;
			}

			// Read the data on disk up to vEnd (or the end of the range)
			readEnd = vEnd ? std::min( vEnd.key(), range.end ) : range.end;
			Standalone<VectorRef<KeyValueRef>> atStorageVersion = wait(
					data->storage.readRange( KeyRangeRef(readBegin, readEnd), limit, *pLimitBytes ) );

			/*if (track) {
				printf("read [%s,%s): %d rows\n", printable(readBegin).c_str(), printable(readEnd).c_str(), atStorageVersion.size());
				for(auto r=atStorageVersion.begin(); r != atStorageVersion.end(); ++r)
					printf("  '%s' := '%s'\n", printable(r->key).c_str(), printable(r->value).c_str());
			}*/

			ASSERT( atStorageVersion.size() <= limit );
			if (data->storageVersion() > version) throw transaction_too_old();

			bool more = atStorageVersion.size()!=0;

			// merge the sets in [vStart,vEnd) with the sets on disk, stopping at the last key from disk if there is 'more'
			int prevSize = result.data.size();
			merge( result.arena, result.data, atStorageVersion, vStart, vEnd, vCount, limit, more, *pLimitBytes );
			limit -= result.data.size() - prevSize;

			for (auto i = &result.data[prevSize]; i != result.data.end(); i++)
				*pLimitBytes -= sizeof(KeyValueRef) + i->expectedSize();

			// Setup for the next iteration
			if (more) { // if there might be more data, begin reading right after what we already found to find out
				//if (track) printf("more\n");
				if (!(limit<=0 || *pLimitBytes<=0 || result.data.end()[-1].key == atStorageVersion.end()[-1].key))
					TraceEvent(SevError, "ReadRangeIssue", data->thisServerID).detail("ReadBegin", printable(readBegin)).detail("ReadEnd", printable(readEnd))
						.detail("VStart", vStart ? printable(vStart.key()) : "nil").detail("VEnd", vEnd ? printable(vEnd.key()) : "nil")
						.detail("AtStorageVersionBack", printable(atStorageVersion.end()[-1].key)).detail("ResultBack", printable(result.data.end()[-1].key))
						.detail("Limit", limit).detail("LimitBytes", *pLimitBytes).detail("ResultSize", result.data.size()).detail("PrevSize", prevSize);
				readBegin = readBeginTemp = keyAfter( result.data.end()[-1].key );
				ASSERT( limit<=0 || *pLimitBytes<=0 || result.data.end()[-1].key == atStorageVersion.end()[-1].key );
			} else if (vStart && vStart->isClearTo()){ // if vStart is a clear, skip it.
				//if (track) printf("skip clear\n");
				readBegin = vStart->getEndKey();  // next disk read should start at the end of the clear
				++vStart;
			} else { // Otherwise, continue at readEnd
				//if (track) printf("continue\n");
				readBegin = readEnd;
			}
		}
		// all but the last item are less than *pLimitBytes
		ASSERT( result.data.size() == 0 || *pLimitBytes + result.data.end()[-1].expectedSize() + sizeof(KeyValueRef) > 0 );
		/*if (*pLimitBytes <= 0)
			TraceEvent(SevWarn, "ReadRangeLimitExceeded")
				.detail("Version", version)
				.detail("Begin", printable(range.begin) )
				.detail("End", printable(range.end) )
				.detail("LimitReamin", limit)
				.detail("LimitBytesRemain", *pLimitBytes); */

		/*GetKeyValuesReply correct = wait( readRangeOld(data, version, range, originalLimit, originalLimitBytes) );
		bool prefix_equal = true;
		int totalsize = 0;
		int first_difference = -1;
		for(int i=0; i<result.data.size() && i<correct.data.size(); i++) {
			if (result.data[i] != correct.data[i]) {
				first_difference = i;
				prefix_equal = false;
				break;
			}
			totalsize += result.data[i].expectedSize() + sizeof(KeyValueRef);
		}

		// for the following check
		result.more = limit == 0 || *pLimitBytes<=0;  // FIXME: Does this have to be exact?
		result.version = version;
		if ( !(totalsize>originalLimitBytes ? prefix_equal : result.data==correct.data) || correct.more != result.more ) {
			TraceEvent(SevError, "IncorrectResult", rrid).detail("Server", data->thisServerID).detail("CorrectRows", correct.data.size())
				.detail("FirstDifference", first_difference).detail("OriginalLimit", originalLimit)
				.detail("ResultRows", result.data.size()).detail("Result0", printable(result.data[0].key)).detail("Correct0", printable(correct.data[0].key))
				.detail("ResultN", result.data.size() ? printable(result.data[std::min(correct.data.size(),result.data.size())-1].key) : "nil")
				.detail("CorrectN", correct.data.size() ? printable(correct.data[std::min(correct.data.size(),result.data.size())-1].key) : "nil");
		}*/
	} else {
		// Reverse read - abandon hope alle ye who enter here
		readEnd = range.end;

		vStart = view.lastLess(readEnd);

		// A clear might extend all the way to range.end
		if (vStart && vStart->isClearTo() && vStart->getEndKey() >= readEnd) {
			readEnd = vStart.key();
			--vStart;
		}

		while (limit < 0 && *pLimitBytes > 0 && readEnd > range.begin) {
			vEnd = vStart;
			vCount = 0;
			int vSize=0;
			while (vEnd && vEnd.key() >= range.begin && !vEnd->isClearTo() && vCount < -limit && vSize < *pLimitBytes){
				vSize += sizeof(KeyValueRef) + vEnd->getValue().expectedSize() + vEnd.key().expectedSize();
				++vCount;
				--vEnd;
			}

			readBegin = range.begin;
			if (vEnd)
				readBegin = std::max( readBegin, vEnd->isClearTo() ? vEnd->getEndKey() : vEnd.key() );

			Standalone<VectorRef<KeyValueRef>> atStorageVersion = wait( data->storage.readRange( KeyRangeRef(readBegin, readEnd), limit ) );
			if (data->storageVersion() > version) throw transaction_too_old();

			int prevSize = result.data.size();
			merge( result.arena, result.data, atStorageVersion, vStart, vEnd, vCount, limit, false, *pLimitBytes );
			limit += result.data.size() - prevSize;

			for (auto i = &result.data[prevSize]; i != result.data.end(); i++)
				*pLimitBytes -= sizeof(KeyValueRef) + i->expectedSize();

			vStart = vEnd;
			readEnd = readBegin;

			if (vStart && vStart->isClearTo()) {
				ASSERT( vStart.key() < readEnd );
				readEnd = vStart.key();
				--vStart;
			}
		}
	}
	result.more = limit == 0 || *pLimitBytes<=0;  // FIXME: Does this have to be exact?
	result.version = version;
	return result;
}

bool selectorInRange( KeySelectorRef const& sel, KeyRangeRef const& range ) {
	// Returns true if the given range suffices to at least begin to resolve the given KeySelectorRef
	return sel.getKey() >= range.begin && (sel.isBackward() ? sel.getKey() <= range.end : sel.getKey() < range.end);
}

ACTOR Future<Key> findKey( StorageServer* data, KeySelectorRef sel, Version version, KeyRange range, int* pOffset)
// Attempts to find the key indicated by sel in the data at version, within range.
// Precondition: selectorInRange(sel, range)
// If it is found, offset is set to 0 and a key is returned which falls inside range.
// If the search would depend on any key outside range OR if the key selector offset is too large (range read returns too many bytes), it returns either
//   a negative offset and a key in [range.begin, sel.getKey()], indicating the key is (the first key <= returned key) + offset, or
//   a positive offset and a key in (sel.getKey(), range.end], indicating the key is (the first key >= returned key) + offset-1
// The range passed in to this function should specify a shard.  If range.begin is repeatedly not the beginning of a shard, then it is possible to get stuck looping here
{
	ASSERT( version != latestVersion );
	ASSERT( selectorInRange(sel, range) && version >= data->oldestVersion.get() );

	// Count forward or backward distance items, skipping the first one if it == key and skipEqualKey
	state bool forward = sel.offset > 0;                  // If forward, result >= sel.getKey(); else result <= sel.getKey()
	state int sign = forward ? +1 : -1;
	state bool skipEqualKey = sel.orEqual == forward;
	state int distance = forward ? sel.offset : 1-sel.offset;

	//Don't limit the number of bytes if this is a trivial key selector (there will be at most two items returned from the read range in this case)
	state int maxBytes;
	if (sel.offset <= 1 && sel.offset >= 0)
		maxBytes = std::numeric_limits<int>::max();
	else
		maxBytes = BUGGIFY ? SERVER_KNOBS->BUGGIFY_LIMIT_BYTES : SERVER_KNOBS->STORAGE_LIMIT_BYTES;

	state GetKeyValuesReply rep = wait( readRange( data, version, forward ? KeyRangeRef(sel.getKey(), range.end) : KeyRangeRef(range.begin, keyAfter(sel.getKey())), (distance + skipEqualKey)*sign, &maxBytes ) );
	state bool more = rep.more && rep.data.size() != distance + skipEqualKey;

	//If we get only one result in the reverse direction as a result of the data being too large, we could get stuck in a loop
	if(more && !forward && rep.data.size() == 1) {
		TEST(true); //Reverse key selector returned only one result in range read
		maxBytes = std::numeric_limits<int>::max();
		GetKeyValuesReply rep2 = wait( readRange( data, version, KeyRangeRef(range.begin, keyAfter(sel.getKey())), -2, &maxBytes ) );
		rep = rep2;
		more = rep.more && rep.data.size() != distance + skipEqualKey;
		ASSERT(rep.data.size() == 2 || !more);
	}

	int index = distance-1;
	if (skipEqualKey && rep.data.size() && rep.data[0].key == sel.getKey() )
		++index;

	if (index < rep.data.size()) {
		*pOffset = 0;
		return rep.data[ index ].key;
	} else {
		// FIXME: If range.begin=="" && !forward, return success?
		*pOffset = index - rep.data.size() + 1;
		if (!forward) *pOffset = -*pOffset;

		if (more) {
			TEST(true); // Key selector read range had more results

			ASSERT(rep.data.size());
			Key returnKey = forward ? keyAfter(rep.data.back().key) : rep.data.back().key;

			//This is possible if key/value pairs are very large and only one result is returned on a last less than query
			//SOMEDAY: graceful handling of exceptionally sized values
			ASSERT(returnKey != sel.getKey());

			return returnKey;
		}
		else
			return forward ? range.end : range.begin;
	}
}

KeyRange getShardKeyRange( StorageServer* data, const KeySelectorRef& sel )
// Returns largest range such that the shard state isReadable and selectorInRange(sel, range) or wrong_shard_server if no such range exists
{
	auto i = sel.isBackward() ? data->shards.rangeContainingKeyBefore( sel.getKey() ) : data->shards.rangeContaining( sel.getKey() );
	if (!i->value()->isReadable()) throw wrong_shard_server();
	ASSERT( selectorInRange(sel, i->range()) );
	return i->range();
}

ACTOR Future<Void> getKeyValues( StorageServer* data, GetKeyValuesRequest req )
// Throws a wrong_shard_server if the keys in the request or result depend on data outside this server OR if a large selector offset prevents
// all data from being read in one range read
{
	++data->counters.getRangeQueries;
	++data->counters.allQueries;
	++data->readQueueSizeMetric;
	data->maxQueryQueue = std::max<int>( data->maxQueryQueue, data->counters.allQueries.getValue() - data->counters.finishedQueries.getValue());

	// Active load balancing runs at a very high priority (to obtain accurate queue lengths)
	// so we need to downgrade here
	Void _ = wait( delay(0, TaskDefaultEndpoint) );

	try {
		if( req.debugID.present() )
			g_traceBatch.addEvent("TransactionDebug", req.debugID.get().first(), "storageserver.getKeyValues.Before");
		state Version version = wait( waitForVersion( data, req.version ) );

		state uint64_t changeCounter = data->shardChangeCounter;
//		try {
		state KeyRange shard = getShardKeyRange( data, req.begin );

		if( req.debugID.present() )
			g_traceBatch.addEvent("TransactionDebug", req.debugID.get().first(), "storageserver.getKeyValues.AfterVersion");
			//.detail("ShardBegin", printable(shard.begin)).detail("ShardEnd", printable(shard.end));
		//} catch (Error& e) { TraceEvent("WrongShardServer", data->thisServerID).detail("Begin", req.begin.toString()).detail("End", req.end.toString()).detail("Version", version).detail("Shard", "None").detail("In", "getKeyValues>getShardKeyRange"); throw e; }

		if ( !selectorInRange(req.end, shard) && !(req.end.isFirstGreaterOrEqual() && req.end.getKey() == shard.end) ) {
//			TraceEvent("WrongShardServer1", data->thisServerID).detail("Begin", req.begin.toString()).detail("End", req.end.toString()).detail("Version", version).detail("ShardBegin", printable(shard.begin)).detail("ShardEnd", printable(shard.end)).detail("In", "getKeyValues>checkShardExtents");
			throw wrong_shard_server();
		}

		state int offset1;
		state int offset2;
		state Future<Key> fBegin = req.begin.isFirstGreaterOrEqual() ? Future<Key>(req.begin.getKey()) : findKey( data, req.begin, version, shard, &offset1 );
		state Future<Key> fEnd = req.end.isFirstGreaterOrEqual() ? Future<Key>(req.end.getKey()) : findKey( data, req.end, version, shard, &offset2 );
		state Key begin = wait(fBegin);
		state Key end = wait(fEnd);
		if( req.debugID.present() )
			g_traceBatch.addEvent("TransactionDebug", req.debugID.get().first(), "storageserver.getKeyValues.AfterKeys");
			//.detail("Off1",offset1).detail("Off2",offset2).detail("ReqBegin",printable(req.begin.getKey())).detail("ReqEnd",printable(req.end.getKey()));

		// Offsets of zero indicate begin/end keys in this shard, which obviously means we can answer the query
		// An end offset of 1 is also OK because the end key is exclusive, so if the first key of the next shard is the end the last actual key returned must be from this shard.
		// A begin offset of 1 is also OK because then either begin is past end or equal to end (so the result is definitely empty)
		if ((offset1 && offset1!=1) || (offset2 && offset2!=1)) {
			TEST(true);  // wrong_shard_server due to offset
			// We could detect when offset1 takes us off the beginning of the database or offset2 takes us off the end, and return a clipped range rather
			// than an error (since that is what the NativeAPI.getRange will do anyway via its "slow path"), but we would have to add some flags to the response
			// to encode whether we went off the beginning and the end, since it needs that information.
			//TraceEvent("WrongShardServer2", data->thisServerID).detail("Begin", req.begin.toString()).detail("End", req.end.toString()).detail("Version", version).detail("ShardBegin", printable(shard.begin)).detail("ShardEnd", printable(shard.end)).detail("In", "getKeyValues>checkOffsets").detail("BeginKey", printable(begin)).detail("EndKey", printable(end)).detail("BeginOffset", offset1).detail("EndOffset", offset2);
			throw wrong_shard_server();
		}

		if (begin >= end) {
			if( req.debugID.present() )
				g_traceBatch.addEvent("TransactionDebug", req.debugID.get().first(), "storageserver.getKeyValues.Send");
				//.detail("Begin",printable(begin)).detail("End",printable(end));

			GetKeyValuesReply none;
			none.version = version;
			none.more = false;
			none.penalty = data->getPenalty();

			data->checkChangeCounter( changeCounter, KeyRangeRef( std::min<KeyRef>(req.begin.getKey(), req.end.getKey()), std::max<KeyRef>(req.begin.getKey(), req.end.getKey()) ) );
			req.reply.send( none );
		} else {
			state int remainingLimitBytes = req.limitBytes;

			GetKeyValuesReply _r = wait( readRange(data, version, KeyRangeRef(begin, end), req.limit, &remainingLimitBytes) );
			GetKeyValuesReply r = _r;

			if( req.debugID.present() )
				g_traceBatch.addEvent("TransactionDebug", req.debugID.get().first(), "storageserver.getKeyValues.AfterReadRange");
				//.detail("Begin",printable(begin)).detail("End",printable(end)).detail("SizeOf",r.data.size());
			data->checkChangeCounter( changeCounter, KeyRangeRef( std::min<KeyRef>(begin, std::min<KeyRef>(req.begin.getKey(), req.end.getKey())), std::max<KeyRef>(end, std::max<KeyRef>(req.begin.getKey(), req.end.getKey())) ) );
			if (EXPENSIVE_VALIDATION) {
				for (int i = 0; i < r.data.size(); i++)
					ASSERT(r.data[i].key >= begin && r.data[i].key < end);
				ASSERT(r.data.size() <= std::abs(req.limit));
			}

			/*for( int i = 0; i < r.data.size(); i++ ) {
				StorageMetrics m;
				m.bytesPerKSecond = r.data[i].expectedSize();
				m.iosPerKSecond = 1; //FIXME: this should be 1/r.data.size(), but we cannot do that because it is an int
				data->metrics.notify(r.data[i].key, m);
			}*/

			r.penalty = data->getPenalty();
			req.reply.send( r );

			data->counters.rowsQueried += r.data.size();
			data->counters.bytesQueried += req.limitBytes - remainingLimitBytes;
		}
	} catch (Error& e) {
		if (e.code() == error_code_internal_error || e.code() == error_code_actor_cancelled) throw;
		req.reply.sendError(e);
	}

	++data->counters.finishedQueries;
	--data->readQueueSizeMetric;

	return Void();
}

ACTOR Future<Void> getKey( StorageServer* data, GetKeyRequest req ) {
	++data->counters.getKeyQueries;
	++data->counters.allQueries;
	++data->readQueueSizeMetric;
	data->maxQueryQueue = std::max<int>( data->maxQueryQueue, data->counters.allQueries.getValue() - data->counters.finishedQueries.getValue());

	// Active load balancing runs at a very high priority (to obtain accurate queue lengths)
	// so we need to downgrade here
	Void _ = wait( delay(0, TaskDefaultEndpoint) );

	try {
		state Version version = wait( waitForVersion( data, req.version ) );
		state uint64_t changeCounter = data->shardChangeCounter;
		state KeyRange shard = getShardKeyRange( data, req.sel );

		state int offset;
		Key k = wait( findKey( data, req.sel, version, shard, &offset ) );

		data->checkChangeCounter( changeCounter, KeyRangeRef( std::min<KeyRef>(req.sel.getKey(), k), std::max<KeyRef>(req.sel.getKey(), k) ) );

		KeySelector updated;
		if (offset < 0)
			updated = firstGreaterOrEqual(k)+offset;  // first thing on this shard OR (large offset case) smallest key retrieved in range read
		else if (offset > 0)
			updated = firstGreaterOrEqual(k)+offset-1;	// first thing on next shard OR (large offset case) keyAfter largest key retrieved in range read
		else
			updated = KeySelectorRef(k,true,0); //found
		++data->counters.rowsQueried;
		data->counters.bytesQueried += k.size();

		GetKeyReply reply(updated);
		reply.penalty = data->getPenalty();
		req.reply.send(reply);
	}
	catch (Error& e) {
		//if (e.code() == error_code_wrong_shard_server) TraceEvent("WrongShardServer").detail("In","getKey");
		if (e.code() == error_code_internal_error || e.code() == error_code_actor_cancelled) throw;
		req.reply.sendError(e);
	}

	++data->counters.finishedQueries;
	--data->readQueueSizeMetric;

	return Void();
}

void getQueuingMetrics( StorageServer* self, StorageQueuingMetricsRequest const& req ) {
	StorageQueuingMetricsReply reply;
	reply.localTime = now();
	reply.instanceID = self->instanceID;
	reply.bytesInput = self->counters.bytesInput.getValue();
	reply.bytesDurable = self->counters.bytesDurable.getValue();

	reply.storageBytes = self->storage.getStorageBytes();

	reply.v = self->version.get();
	req.reply.send( reply );
}

#pragma endregion

/////////////////////////// Updates ////////////////////////////////
#pragma region Updates

ACTOR Future<Void> doEagerReads( StorageServer* data, UpdateEagerReadInfo* eager ) {
	eager->finishKeyBegin();

	vector<Future<Key>> keyEnd( eager->keyBegin.size() );
	for(int i=0; i<keyEnd.size(); i++)
		keyEnd[i] = data->storage.readNextKeyInclusive( eager->keyBegin[i] );

	state Future<vector<Key>> futureKeyEnds = getAll(keyEnd);

	vector<Future<Optional<Value>>> value( eager->keys.size() );
	for(int i=0; i<value.size(); i++)
		value[i] = data->storage.readValuePrefix( eager->keys[i].first, eager->keys[i].second );

	state Future<vector<Optional<Value>>> futureValues = getAll(value);
	state vector<Key> keyEndVal = wait( futureKeyEnds );
	vector<Optional<Value>> optionalValues = wait ( futureValues);

	eager->keyEnd = keyEndVal;
	eager->value = optionalValues;

	return Void();
}

void singleEagerReadFromVector( UpdateEagerReadInfo& eager, KeyRef const& key, VectorRef<KeyValueRef> data ) {
	eager.keyBegin.clear(); eager.keyEnd.clear();
	eager.keyBegin.push_back( key );
	auto e = std::lower_bound( data.begin(), data.end(), key, KeyValueRef::OrderByKey() );
	eager.keyEnd.push_back( e != data.end() ? e->key : allKeys.end );
}

bool changeDurableVersion( StorageServer* data, Version desiredDurableVersion ) {
	// Remove entries from the latest version of data->versionedData that haven't changed since they were inserted
	//   before or at desiredDurableVersion, to maintain the invariants for versionedData.
	// Such entries remain in older versions of versionedData until they are forgotten, because it is expensive to dig them out.
	// We also remove everything up to and including newDurableVersion from mutationLog, and everything
	//   up to but excluding desiredDurableVersion from freeable
	// May return false if only part of the work has been done, in which case the caller must call again with the same parameters

	auto& verData = data->mutableData();
	ASSERT( verData.getLatestVersion() == data->version.get() || verData.getLatestVersion() == data->version.get()+1 );

	Version nextDurableVersion = desiredDurableVersion;

	auto mlv = data->getMutationLog().begin();
	if (mlv != data->getMutationLog().end() && mlv->second.version <= desiredDurableVersion) {
		auto& v = mlv->second;
		nextDurableVersion = v.version;
		data->freeable[ data->version.get() ].dependsOn( v.arena() );

		if (verData.getLatestVersion() <= data->version.get())
			verData.createNewVersion( data->version.get()+1 );

		int64_t bytesDurable = VERSION_OVERHEAD;
		for(auto m = v.mutations.begin(); m; ++m) {
			bytesDurable += mvccStorageBytes(*m);
			auto i = verData.atLatest().find(m->param1);
			if (i) {
				ASSERT( i.key() == m->param1 );
				ASSERT( i.insertVersion() >= nextDurableVersion );
				if (i.insertVersion() == nextDurableVersion)
					verData.erase(i);
			}
			if (m->type == MutationRef::SetValue) {
				// A set can split a clear, so there might be another entry immediately after this one that should also be cleaned up
				i = verData.atLatest().upper_bound(m->param1);
				if (i) {
					ASSERT( i.insertVersion() >= nextDurableVersion );
					if (i.insertVersion() == nextDurableVersion)
						verData.erase(i);
				}
			}
		}
		data->counters.bytesDurable += bytesDurable;
	}

	if (EXPENSIVE_VALIDATION) {
		// Check that the above loop did its job
		auto view = data->data().atLatest();
		for(auto i = view.begin(); i != view.end(); ++i)
			ASSERT( i.insertVersion() > nextDurableVersion );
	}
	data->getMutableMutationLog().erase(data->getMutationLog().begin(), data->getMutationLog().upper_bound(nextDurableVersion));
	data->freeable.erase( data->freeable.begin(), data->freeable.lower_bound(nextDurableVersion) );

	Future<Void> checkFatalError = data->otherError.getFuture();
	data->durableVersion.set( nextDurableVersion );
	if (checkFatalError.isReady()) checkFatalError.get();

	//TraceEvent("ForgotVersionsBefore", data->thisServerID).detail("Version", nextDurableVersion);
	validate(data);

	return nextDurableVersion == desiredDurableVersion;
}

Optional<MutationRef> clipMutation( MutationRef const& m, KeyRangeRef range ) {
	if (isSingleKeyMutation((MutationRef::Type) m.type)) {
		if (range.contains(m.param1)) return m;
	}
	else if (m.type == MutationRef::ClearRange) {
		KeyRangeRef i = range & KeyRangeRef(m.param1, m.param2);
		if (!i.empty())
			return MutationRef( (MutationRef::Type)m.type, i.begin, i.end );
	}
	else
		ASSERT(false);
	return Optional<MutationRef>();
}

bool expandMutation( MutationRef& m, StorageServer::VersionedData const& data, UpdateEagerReadInfo* eager, KeyRef eagerTrustedEnd, Arena& ar ) {
	// After this function call, m should be copied into an arena immediately (before modifying data, shards, or eager)
	if (m.type == MutationRef::ClearRange) {
		// Expand the clear
		const auto& d = data.atLatest();

		// If another clear overlaps the beginning of this one, engulf it
		auto i = d.lastLess(m.param1);
		if (i && i->isClearTo() && i->getEndKey() >= m.param1)
			m.param1 = i.key();

		// If another clear overlaps the end of this one, engulf it; otherwise expand
		i = d.lastLessOrEqual(m.param2);
		if (i && i->isClearTo() && i->getEndKey() >= m.param2) {
			m.param2 = i->getEndKey();
		} else {
			// Expand to the next set or clear (from storage or latestVersion), and if it
			// is a clear, engulf it as well
			i = d.lower_bound(m.param2);
			KeyRef endKeyAtStorageVersion = m.param2 == eagerTrustedEnd ? eagerTrustedEnd : std::min( eager->getKeyEnd( m.param2 ), eagerTrustedEnd );
			if (!i || endKeyAtStorageVersion < i.key())
				m.param2 = endKeyAtStorageVersion;
			else if (i->isClearTo())
				m.param2 = i->getEndKey();
			else
				m.param2 = i.key();
		}
	}
	else if (m.type != MutationRef::SetValue && (m.type)) {

		Optional<StringRef> oldVal;
		auto it = data.atLatest().lastLessOrEqual(m.param1);
		if (it != data.atLatest().end() && it->isValue() && it.key() == m.param1)
			oldVal = it->getValue();
		else if (it != data.atLatest().end() && it->isClearTo() && it->getEndKey() > m.param1) {
			TEST(true); // Atomic op right after a clear.
		}
		else {
			Optional<Value>& oldThing = eager->getValue(m.param1);
			if (oldThing.present())
				oldVal = oldThing.get();
		}

		switch(m.type) {
			case MutationRef::AddValue:
				m.param2 = doLittleEndianAdd(oldVal, m.param2, ar);
				break;
			case MutationRef::And:
				m.param2 = doAnd(oldVal, m.param2, ar);
				break;
			case MutationRef::Or:
				m.param2 = doOr(oldVal, m.param2, ar);
				break;
			case MutationRef::Xor:
				m.param2 = doXor(oldVal, m.param2, ar);
				break;
			case MutationRef::AppendIfFits:
				m.param2 = doAppendIfFits(oldVal, m.param2, ar);
				break;
			case MutationRef::Max:
				m.param2 = doMax(oldVal, m.param2, ar);
				break;
			case MutationRef::Min:
				m.param2 = doMin(oldVal, m.param2, ar);
				break;
			case MutationRef::ByteMin:
				m.param2 = doByteMin(oldVal, m.param2, ar);
				break;
			case MutationRef::ByteMax:
				m.param2 = doByteMax(oldVal, m.param2, ar);
				break;
			case MutationRef::MinV2:
				m.param2 = doMinV2(oldVal, m.param2, ar);
				break;
			case MutationRef::AndV2:
				m.param2 = doAndV2(oldVal, m.param2, ar);
				break;
		}
		m.type = MutationRef::SetValue;
	}

	return true;
}

bool isClearContaining( StorageServer::VersionedData::ViewAtVersion const& view, KeyRef key ) {
	auto i = view.lastLessOrEqual(key);
	return i && i->isClearTo() && i->getEndKey() > key;
}

void applyMutation( StorageServer *self, MutationRef const& m, Arena& arena, StorageServer::VersionedData &data ) {
	// m is expected to be in arena already
	// Clear split keys are added to arena
	StorageMetrics metrics;
	metrics.bytesPerKSecond = mvccStorageBytes( m ) / 2;
	metrics.iosPerKSecond = 1;
	self->metrics.notify(m.param1, metrics);

	if (m.type == MutationRef::SetValue) {
		auto prev = data.atLatest().lastLessOrEqual(m.param1);
		if (prev && prev->isClearTo() && prev->getEndKey() > m.param1) {
			ASSERT( prev.key() <= m.param1 );
			KeyRef end = prev->getEndKey();
			// the insert version of the previous clear is preserved for the "left half", because in changeDurableVersion() the previous clear is still responsible for removing it
			// insert() invalidates prev, so prev.key() is not safe to pass to it by reference
			data.insert( KeyRef(prev.key()), ValueOrClearToRef::clearTo( m.param1 ), prev.insertVersion() );  // overwritten by below insert if empty
			KeyRef nextKey = keyAfter(m.param1, arena);
			if ( end != nextKey ) {
				ASSERT( end > nextKey );
				// the insert version of the "right half" is not preserved, because in changeDurableVersion() this set is responsible for removing it
				// FIXME: This copy is technically an asymptotic problem, definitely a waste of memory (copy of keyAfter is a waste, but not asymptotic)
				data.insert( nextKey, ValueOrClearToRef::clearTo( KeyRef(arena, end) ) );
			}
		}
		data.insert( m.param1, ValueOrClearToRef::value(m.param2) );
		self->watches.trigger( m.param1 );
	} else if (m.type == MutationRef::ClearRange) {
		data.erase( m.param1, m.param2 );
		ASSERT( m.param2 > m.param1 );
		ASSERT( !isClearContaining( data.atLatest(), m.param1 ) );
		data.insert( m.param1, ValueOrClearToRef::clearTo(m.param2) );
		self->watches.triggerRange( m.param1, m.param2 );
	}

}

void removeDataRange( StorageServer *ss, Standalone<VersionUpdateRef> &mLV, KeyRangeMap<Reference<ShardInfo>>& shards, KeyRangeRef range ) {
	// modify the latest version of data to remove all sets and trim all clears to exclude range.
	// Add a clear to mLV (mutationLog[data.getLatestVersion()]) that ensures all keys in range are removed from the disk when this latest version becomes durable
	// mLV is also modified if necessary to ensure that split clears can be forgotten

	MutationRef clearRange( MutationRef::ClearRange, range.begin, range.end );
	clearRange = ss->addMutationToMutationLog( mLV, clearRange );

	auto& data = ss->mutableData();

	// Expand the range to the right to include other shards not in versionedData
	for( auto r = shards.rangeContaining(range.end); r != shards.ranges().end() && !r->value()->isInVersionedData(); ++r )
		range = KeyRangeRef(range.begin, r->end());

	auto endClear = data.atLatest().lastLess( range.end );
	if (endClear && endClear->isClearTo() && endClear->getEndKey() > range.end ) {
		// This clear has been bumped up to insertVersion==data.getLatestVersion and needs a corresponding mutation log entry to forget
		MutationRef m( MutationRef::ClearRange, range.end, endClear->getEndKey() );
		m = ss->addMutationToMutationLog( mLV, m );
		data.insert( m.param1, ValueOrClearToRef::clearTo( m.param2 ) );
	}

	auto beginClear = data.atLatest().lastLess( range.begin );
	if (beginClear && beginClear->isClearTo() && beginClear->getEndKey() > range.begin ) {
		// We don't need any special mutationLog entry - because the begin key and insert version are unchanged the original clear
		//   mutation works to forget this one - but we need range.begin in the right arena
		KeyRef rb(  mLV.arena(), range.begin );
		// insert() invalidates beginClear, so beginClear.key() is not safe to pass to it by reference
		data.insert( KeyRef(beginClear.key()), ValueOrClearToRef::clearTo( rb ), beginClear.insertVersion() );
	}

	data.erase( range.begin, range.end );
}

void setAvailableStatus( StorageServer* self, KeyRangeRef keys, bool available );
void setAssignedStatus( StorageServer* self, KeyRangeRef keys, bool nowAssigned );

void coalesceShards(StorageServer *data, KeyRangeRef keys) {
	auto shardRanges = data->shards.intersectingRanges(keys);
	auto fullRange = data->shards.ranges();

	auto iter = shardRanges.begin();
	if( iter != fullRange.begin() ) --iter;
	auto iterEnd = shardRanges.end();
	if( iterEnd != fullRange.end() ) ++iterEnd;

	bool lastReadable = false;
	bool lastNotAssigned = false;
	KeyRangeMap<Reference<ShardInfo>>::Iterator lastRange;

	for( ; iter != iterEnd; ++iter) {
		if( lastReadable && iter->value()->isReadable() ) {
			KeyRange range = KeyRangeRef( lastRange->begin(), iter->end() );
			data->addShard( ShardInfo::newReadWrite( range, data) );
			iter = data->shards.rangeContaining(range.begin);
		} else if( lastNotAssigned && iter->value()->notAssigned() ) {
			KeyRange range = KeyRangeRef( lastRange->begin(), iter->end() );
			data->addShard( ShardInfo::newNotAssigned( range) );
			iter = data->shards.rangeContaining(range.begin);
		}

		lastReadable = iter->value()->isReadable();
		lastNotAssigned = iter->value()->notAssigned();
		lastRange = iter;
	}
}

ACTOR Future<Standalone<RangeResultRef>> tryGetRange( Database cx, Version version, KeyRangeRef keys, GetRangeLimits limits, bool* isTooOld ) {
	state Transaction tr( cx );
	state Standalone<RangeResultRef> output;
	state KeySelectorRef begin = firstGreaterOrEqual( keys.begin );
	state KeySelectorRef end = firstGreaterOrEqual( keys.end );

	if( *isTooOld )
		throw transaction_too_old();

	tr.setVersion( version );
	limits.minRows = 0;

	try {
		loop {
			Standalone<RangeResultRef> rep = wait( tr.getRange( begin, end, limits, true ) );
			limits.decrement( rep );

			if( limits.isReached() || !rep.more ) {
				if( output.size() ) {
					output.arena().dependsOn( rep.arena() );
					output.append( output.arena(), rep.begin(), rep.size() );
					if( limits.isReached() && rep.readThrough.present() )
						output.readThrough = rep.readThrough.get();
				} else {
					output = rep;
				}

				output.more = limits.isReached();

				return output;
			} else if( rep.readThrough.present() ) {
				output.arena().dependsOn( rep.arena() );
				if( rep.size() ) {
					output.append( output.arena(), rep.begin(), rep.size() );
					ASSERT( rep.readThrough.get() > rep.end()[-1].key );
				} else {
					ASSERT( rep.readThrough.get() > keys.begin );
				}
				begin = firstGreaterOrEqual( rep.readThrough.get() );
			} else {
				output.arena().dependsOn( rep.arena() );
				output.append( output.arena(), rep.begin(), rep.size() );
				begin = firstGreaterThan( output.end()[-1].key );
			}
		}
	} catch( Error &e ) {
		if( begin.getKey() != keys.begin && ( e.code() == error_code_transaction_too_old || e.code() == error_code_future_version ) ) {
			if( e.code() == error_code_transaction_too_old )
				*isTooOld = true;
			output.more = true;
			if( begin.isFirstGreaterOrEqual() )
				output.readThrough = begin.getKey();
			return output;
		}
		throw;
	}
}

template <class T>
void addMutation( T& target, Version version, MutationRef const& mutation ) {
	target.addMutation( version, mutation );
}

template <class T>
void addMutation( Reference<T>& target, Version version, MutationRef const& mutation ) {
	addMutation(*target, version, mutation);
}

template <class T>
void splitMutations( KeyRangeMap<T>& map, VerUpdateRef const& update ) {
	for(auto& m : update.mutations) {
		splitMutation(map, m, update.version);
	}
}

template <class T>
void splitMutation( KeyRangeMap<T>& map, MutationRef const& m, Version ver ) {
	if(isSingleKeyMutation((MutationRef::Type) m.type)) {
		if ( !SHORT_CIRCUT_ACTUAL_STORAGE || !normalKeys.contains(m.param1) )
			addMutation( map.rangeContaining(m.param1)->value(), ver, m );
	}
	else if (m.type == MutationRef::ClearRange) {
		KeyRangeRef mKeys( m.param1, m.param2 );
		if ( !SHORT_CIRCUT_ACTUAL_STORAGE || !normalKeys.contains(mKeys) ){
			auto r = map.intersectingRanges( mKeys );
			for(auto i = r.begin(); i != r.end(); ++i) {
				KeyRangeRef k = mKeys & i->range();
				addMutation( i->value(), ver, MutationRef((MutationRef::Type)m.type, k.begin, k.end) );
			}
		}
	}
	else
		ASSERT(false);  // Unknown mutation type in splitMutations
}

ACTOR Future<Void> fetchKeys( StorageServer *data, AddingShard* shard ) {
	state TraceInterval interval("FetchKeys");
	state KeyRange keys = shard->keys;
	state double startt = now();
	state int fetchBlockBytes = BUGGIFY ? SERVER_KNOBS->BUGGIFY_BLOCK_BYTES : SERVER_KNOBS->FETCH_BLOCK_BYTES;

	// delay(0) to force a return to the run loop before the work of fetchKeys is started.
	//  This allows adding->start() to be called inline with CSK.
	Void _ = wait( data->coreStarted.getFuture() && delay( 0 ) );

	try {
		debugKeyRange("fetchKeysBegin", data->version.get(), shard->keys);

		TraceEvent(SevDebug, interval.begin(), data->thisServerID)
			.detail("KeyBegin", printable(shard->keys.begin))
			.detail("KeyEnd",printable(shard->keys.end));

		validate(data);

		// Wait (if necessary) for the latest version at which any key in keys was previously available (+1) to be durable
		auto navr = data->newestAvailableVersion.intersectingRanges( keys );
		Version lastAvailable = invalidVersion;
		for(auto r=navr.begin(); r!=navr.end(); ++r) {
			ASSERT( r->value() != latestVersion );
			lastAvailable = std::max(lastAvailable, r->value());
		}
		auto ndvr = data->newestDirtyVersion.intersectingRanges( keys );
		for(auto r=ndvr.begin(); r!=ndvr.end(); ++r)
			lastAvailable = std::max(lastAvailable, r->value());

		if (lastAvailable != invalidVersion && lastAvailable >= data->durableVersion.get()) {
			TEST(true);  // FetchKeys waits for previous available version to be durable
			Void _ = wait( data->durableVersion.whenAtLeast(lastAvailable+1) );
		}

		TraceEvent(SevDebug, "FetchKeysVersionSatisfied", data->thisServerID).detail("FKID", interval.pairID);

		Void _ = wait( data->fetchKeysParallelismLock.take( TaskDefaultYield, fetchBlockBytes ) );
		state FlowLock::Releaser holdingFKPL( data->fetchKeysParallelismLock, fetchBlockBytes );

		state double executeStart = now();
		++data->counters.fetchWaitingCount;
		data->counters.fetchWaitingMS += 1000*(executeStart - startt);

		// Fetch keys gets called while the update actor is processing mutations. data->version will not be updated until all mutations for a version
		// have been processed. We need to take the durableVersionLock to ensure data->version is greater than the version of the mutation which caused
		// the fetch to be initiated.
		Void _ = wait( data->durableVersionLock.take() );

		shard->phase = AddingShard::Fetching;
		state Version fetchVersion = data->version.get();

		data->durableVersionLock.release();

		Void _ = wait(delay(0));

		TraceEvent(SevDebug, "FetchKeysUnblocked", data->thisServerID).detail("FKID", interval.pairID).detail("Version", fetchVersion);

		// Get the history
		state int debug_getRangeRetries = 0;
		state int debug_nextRetryToLog = 1;
		state bool isTooOld = false;

		//FIXME: The client cache does not notice when servers are added to a team. To read from a local storage server we must refresh the cache manually.
		data->cx->invalidateCache(keys);

		loop {
			try {
				TEST(true);		// Fetching keys for transferred shard

				state Standalone<RangeResultRef> this_block = wait( tryGetRange( data->cx, fetchVersion, keys, GetRangeLimits( CLIENT_KNOBS->ROW_LIMIT_UNLIMITED, fetchBlockBytes ), &isTooOld ) );

				int expectedSize = (int)this_block.expectedSize() + (8-(int)sizeof(KeyValueRef))*this_block.size();

				TraceEvent(SevDebug, "FetchKeysBlock", data->thisServerID).detail("FKID", interval.pairID)
					.detail("BlockRows", this_block.size()).detail("BlockBytes", expectedSize)
					.detail("KeyBegin", printable(keys.begin)).detail("KeyEnd", printable(keys.end))
					.detail("Last", this_block.size() ? printable(this_block.end()[-1].key) : std::string())
					.detail("Version", fetchVersion).detail("More", this_block.more);
				debugKeyRange("fetchRange", fetchVersion, keys);
				for(auto k = this_block.begin(); k != this_block.end(); ++k) debugMutation("fetch", fetchVersion, MutationRef(MutationRef::SetValue, k->key, k->value));

				data->counters.bytesFetched += expectedSize;
				if( fetchBlockBytes > expectedSize ) {
					holdingFKPL.release( fetchBlockBytes - expectedSize );
				}

				// Wait for permission to proceed
				//Void _ = wait( data->fetchKeysStorageWriteLock.take() );
				//state FlowLock::Releaser holdingFKSWL( data->fetchKeysStorageWriteLock );

				// Write this_block to storage
				state KeyValueRef *kvItr = this_block.begin();
				for(; kvItr != this_block.end(); ++kvItr) {
					data->storage.writeKeyValue( *kvItr );
					Void _ = wait(yield());
				}

				kvItr = this_block.begin();
				for(; kvItr != this_block.end(); ++kvItr) {
					data->byteSampleApplySet( *kvItr, invalidVersion );
					Void _ = wait(yield());
				}

				if (this_block.more) {
					Key nfk = this_block.readThrough.present() ? this_block.readThrough.get() : keyAfter( this_block.end()[-1].key );
					if (nfk != keys.end) {
						std::deque< Standalone<VerUpdateRef> > updatesToSplit = std::move( shard->updates );

						// This actor finishes committing the keys [keys.begin,nfk) that we already fetched.
						// The remaining unfetched keys [nfk,keys.end) will become a separate AddingShard with its own fetchKeys.
						shard->server->addShard( ShardInfo::addingSplitLeft( KeyRangeRef(keys.begin, nfk), shard ) );
						shard->server->addShard( ShardInfo::newAdding( data, KeyRangeRef(nfk, keys.end) ) );
						shard = data->shards.rangeContaining( keys.begin ).value()->adding;
						auto otherShard = data->shards.rangeContaining( nfk ).value()->adding;
						keys = shard->keys;

						// Split our prior updates.  The ones that apply to our new, restricted key range will go back into shard->updates,
						// and the ones delivered to the new shard will be discarded because it is in WaitPrevious phase (hasn't chosen a fetchVersion yet).
						// What we are doing here is expensive and could get more expensive if we started having many more blocks per shard. May need optimization in the future.
						for(auto u = updatesToSplit.begin(); u != updatesToSplit.end(); ++u)
							splitMutations( data->shards, *u );

						TEST( true );
						TEST( shard->updates.size() );
						ASSERT( otherShard->updates.empty() );
					}
				}

				this_block = Standalone<RangeResultRef>();

				if (BUGGIFY) Void _ = wait( delay( 1 ) );

				break;
			} catch (Error& e) {
				TraceEvent("FKBlockFail", data->thisServerID).error(e,true).suppressFor(1.0).detail("FKID", interval.pairID);
				if (e.code() == error_code_transaction_too_old){
					TEST(true); // A storage server has forgotten the history data we are fetching
					Version lastFV = fetchVersion;
					fetchVersion = data->version.get();
					isTooOld = false;

					// Throw away deferred updates from before fetchVersion, since we don't need them to use blocks fetched at that version
					while (!shard->updates.empty() && shard->updates[0].version <= fetchVersion) shard->updates.pop_front();

					//FIXME: remove when we no longer support upgrades from 5.X
					if(debug_getRangeRetries >= 100) {
						data->cx->enableLocalityLoadBalance = false;
					}

					debug_getRangeRetries++;
					if (debug_nextRetryToLog==debug_getRangeRetries){
						debug_nextRetryToLog += std::min(debug_nextRetryToLog, 1024);
						TraceEvent(SevWarn, "FetchPast", data->thisServerID).detail("TotalAttempts", debug_getRangeRetries).detail("FKID", interval.pairID).detail("V", lastFV).detail("N", fetchVersion).detail("E", data->version.get());
					}
				} else if (e.code() == error_code_future_version) {
					TEST(true); // fetchKeys got future_version, so there must be a huge storage lag somewhere.  Keep trying.
				} else {
					throw;
				}
				Void _ = wait( delayJittered( FLOW_KNOBS->PREVENT_FAST_SPIN_DELAY ) );
			}
		}

		//FIXME: remove when we no longer support upgrades from 5.X
		data->cx->enableLocalityLoadBalance = true;

		// We have completed the fetch and write of the data, now we wait for MVCC window to pass.
		//  As we have finished this work, we will allow more work to start...
		shard->fetchComplete.send(Void());

		TraceEvent(SevDebug, "FKBeforeFinalCommit", data->thisServerID).detail("FKID", interval.pairID).detail("SV", data->storageVersion()).detail("DV", data->durableVersion.get());
		// Directly commit()ing the IKVS would interfere with updateStorage, possibly resulting in an incomplete version being recovered.
		// Instead we wait for the updateStorage loop to commit something (and consequently also what we have written)

		Void _ = wait( data->durableVersion.whenAtLeast( data->storageVersion()+1 ) );
		holdingFKPL.release();

		TraceEvent(SevDebug, "FKAfterFinalCommit", data->thisServerID).detail("FKID", interval.pairID).detail("SV", data->storageVersion()).detail("DV", data->durableVersion.get());

		// Wait to run during update(), after a new batch of versions is received from the tlog but before eager reads take place.
		Promise<FetchInjectionInfo*> p;
		data->readyFetchKeys.push_back( p );

		FetchInjectionInfo* batch = wait( p.getFuture() );
		TraceEvent(SevDebug, "FKUpdateBatch", data->thisServerID).detail("FKID", interval.pairID);

		shard->phase = AddingShard::Waiting;

		// Choose a transferredVersion.  This choice and timing ensure that
		//   * The transferredVersion can be mutated in versionedData
		//   * The transferredVersion isn't yet committed to storage (so we can write the availability status change)
		//   * The transferredVersion is <= the version of any of the updates in batch, and if there is an equal version
		//     its mutations haven't been processed yet
		shard->transferredVersion = data->version.get() + 1;
		//shard->transferredVersion = batch->changes[0].version;  //< FIXME: This obeys the documented properties, and seems "safer" because it never introduces extra versions into the data structure, but violates some ASSERTs currently
		data->mutableData().createNewVersion( shard->transferredVersion );
		ASSERT( shard->transferredVersion > data->storageVersion() );
		ASSERT( shard->transferredVersion == data->data().getLatestVersion() );

		TraceEvent(SevDebug, "FetchKeysHaveData", data->thisServerID).detail("FKID", interval.pairID)
			.detail("Version", shard->transferredVersion).detail("StorageVersion", data->storageVersion());
		validate(data);

		// Put the updates that were collected during the FinalCommit phase into the batch at the transferredVersion.  Eager reads will be done
		// for them by update(), and the mutations will come back through AddingShard::addMutations and be applied to versionedMap and mutationLog as normal.
		// The lie about their version is acceptable because this shard will never be read at versions < transferredVersion
		for(auto i=shard->updates.begin(); i!=shard->updates.end(); ++i) {
			i->version = shard->transferredVersion;
			batch->arena.dependsOn(i->arena());
		}

		int startSize = batch->changes.size();
		TEST(startSize); //Adding fetch data to a batch which already has changes
		batch->changes.resize( batch->changes.size()+shard->updates.size() );

		//FIXME: pass the deque back rather than copy the data
		std::copy( shard->updates.begin(), shard->updates.end(), batch->changes.begin()+startSize );
		Version checkv = shard->transferredVersion;

		for(auto b = batch->changes.begin()+startSize; b != batch->changes.end(); ++b ) {
			ASSERT( b->version >= checkv );
			checkv = b->version;
			for(auto& m : b->mutations)
				debugMutation("fetchKeysFinalCommitInject", batch->changes[0].version, m);
		}

		shard->updates.clear();

		setAvailableStatus(data, keys, true); // keys will be available when getLatestVersion()==transferredVersion is durable

		// Wait for the transferredVersion (and therefore the shard data) to be committed and durable.
		Void _ = wait( data->durableVersion.whenAtLeast( shard->transferredVersion ) );

		ASSERT( data->shards[shard->keys.begin]->assigned() && data->shards[shard->keys.begin]->keys == shard->keys );  // We aren't changing whether the shard is assigned
		data->newestAvailableVersion.insert(shard->keys, latestVersion);
		shard->readWrite.send(Void());
		data->addShard( ShardInfo::newReadWrite(shard->keys, data) );   // invalidates shard!
		coalesceShards(data, keys);

		validate(data);

		++data->counters.fetchExecutingCount;
		data->counters.fetchExecutingMS += 1000*(now() - executeStart);

		TraceEvent(SevDebug, interval.end(), data->thisServerID);
	} catch (Error &e){
		TraceEvent(SevDebug, interval.end(), data->thisServerID).error(e, true).detail("Version", data->version.get());

		if (e.code() == error_code_actor_cancelled && !data->shuttingDown && shard->phase >= AddingShard::Fetching) {
			if (shard->phase < AddingShard::Waiting) {
				data->storage.clearRange( keys );
				data->byteSampleApplyClear( keys, invalidVersion );
			} else {
				ASSERT( data->data().getLatestVersion() > data->version.get() );
				removeDataRange( data, data->addVersionToMutationLog(data->data().getLatestVersion()), data->shards, keys );
				setAvailableStatus(data, keys, false);
				// Prevent another, overlapping fetchKeys from entering the Fetching phase until data->data().getLatestVersion() is durable
				data->newestDirtyVersion.insert( keys, data->data().getLatestVersion() );
			}
		}

		TraceEvent(SevError, "FetchKeysError", data->thisServerID)
			.error(e)
			.detail("Elapsed", now()-startt)
			.detail("KeyBegin", printable(keys.begin))
			.detail("KeyEnd",printable(keys.end));
		if (e.code() != error_code_actor_cancelled)
			data->otherError.sendError(e);  // Kill the storage server.  Are there any recoverable errors?
		throw; // goes nowhere
	}

	return Void();
};

AddingShard::AddingShard( StorageServer* server, KeyRangeRef const& keys )
	: server(server), keys(keys), transferredVersion(invalidVersion), phase(WaitPrevious)
{
	fetchClient = fetchKeys(server, this);
}

void AddingShard::addMutation( Version version, MutationRef const& mutation ){
	if (mutation.type == mutation.ClearRange) {
		ASSERT( keys.begin<=mutation.param1 && mutation.param2<=keys.end );
	}
	else if (isSingleKeyMutation((MutationRef::Type) mutation.type)) {
		ASSERT( keys.contains(mutation.param1) );
	}

	if (phase == WaitPrevious) {
		// Updates can be discarded
	} else if (phase == Fetching) {
		if (!updates.size() || version > updates.end()[-1].version) {
			VerUpdateRef v;
			v.version = version;
			v.isPrivateData = false;
			updates.push_back(v);
		} else {
			ASSERT( version == updates.end()[-1].version );
		}
		updates.back().mutations.push_back_deep( updates.back().arena(), mutation );
	} else if (phase == Waiting) {
		server->addMutation(version, mutation, keys, server->updateEagerReads);
	} else ASSERT(false);
}

void ShardInfo::addMutation(Version version, MutationRef const& mutation) {
	ASSERT( (void *)this);
	ASSERT( keys.contains( mutation.param1 ) );
	if (adding)
		adding->addMutation(version, mutation);
	else if (readWrite)
		readWrite->addMutation(version, mutation, this->keys, readWrite->updateEagerReads);
	else if (mutation.type != MutationRef::ClearRange) {
		TraceEvent(SevError, "DeliveredToNotAssigned").detail("Version", version).detail("Mutation", mutation.toString());
		ASSERT(false);  // Mutation delivered to notAssigned shard!
	}
}

enum ChangeServerKeysContext { CSK_UPDATE, CSK_RESTORE };
const char* changeServerKeysContextName[] = { "Update", "Restore" };

void changeServerKeys( StorageServer* data, const KeyRangeRef& keys, bool nowAssigned, Version version, ChangeServerKeysContext context ) {
	ASSERT( !keys.empty() );

	//TraceEvent("ChangeServerKeys", data->thisServerID)
	//	.detail("KeyBegin", printable(keys.begin))
	//	.detail("KeyEnd", printable(keys.end))
	//	.detail("NowAssigned", nowAssigned)
	//	.detail("Version", version)
	//	.detail("Context", changeServerKeysContextName[(int)context]);
	validate(data);

	debugKeyRange( nowAssigned ? "KeysAssigned" : "KeysUnassigned", version, keys );

	bool isDifferent = false;
	auto existingShards = data->shards.intersectingRanges(keys);
	for( auto it = existingShards.begin(); it != existingShards.end(); ++it ) {
		if( nowAssigned != it->value()->assigned() ) {
			isDifferent = true;
			/*TraceEvent("CSKRangeDifferent", data->thisServerID)
				.detail("KeyBegin", printable(it->range().begin))
				.detail("KeyEnd", printable(it->range().end));*/
			break;
		}
	}
	if( !isDifferent ) {
		//TraceEvent("CSKShortCircuit", data->thisServerID)
		//	.detail("KeyBegin", printable(keys.begin))
		//	.detail("KeyEnd", printable(keys.end));
		return;
	}

	// Save a backup of the ShardInfo references before we start messing with shards, in order to defer fetchKeys cancellation (and
	// its potential call to removeDataRange()) until shards is again valid
	vector< Reference<ShardInfo> > oldShards;
	auto os = data->shards.intersectingRanges(keys);
	for(auto r = os.begin(); r != os.end(); ++r)
		oldShards.push_back( r->value() );

	// As addShard (called below)'s documentation requires, reinitialize any overlapping range(s)
	auto ranges = data->shards.getAffectedRangesAfterInsertion( keys, Reference<ShardInfo>() );  // null reference indicates the range being changed
	for(int i=0; i<ranges.size(); i++) {
		if (!ranges[i].value) {
			ASSERT( (KeyRangeRef&)ranges[i] == keys ); // there shouldn't be any nulls except for the range being inserted
		} else if (ranges[i].value->notAssigned())
			data->addShard( ShardInfo::newNotAssigned(ranges[i]) );
		else if (ranges[i].value->isReadable())
			data->addShard( ShardInfo::newReadWrite(ranges[i], data) );
		else {
			ASSERT( ranges[i].value->adding );
			data->addShard( ShardInfo::newAdding( data, ranges[i] ) );
			TEST( true );	// ChangeServerKeys reFetchKeys
		}
	}

	// Shard state depends on nowAssigned and whether the data is available (actually assigned in memory or on the disk) up to the given
	// version.  The latter depends on data->newestAvailableVersion, so loop over the ranges of that.
	// SOMEDAY: Could this just use shards?  Then we could explicitly do the removeDataRange here when an adding/transferred shard is cancelled
	auto vr = data->newestAvailableVersion.intersectingRanges(keys);
	vector<std::pair<KeyRange,Version>> changeNewestAvailable;
	vector<KeyRange> removeRanges;
	for (auto r = vr.begin(); r != vr.end(); ++r) {
		KeyRangeRef range = keys & r->range();
		bool dataAvailable = r->value()==latestVersion || r->value() >= version;
		/*TraceEvent("CSKRange", data->thisServerID)
			.detail("KeyBegin", printable(range.begin))
			.detail("KeyEnd", printable(range.end))
			.detail("Available", dataAvailable)
			.detail("NowAssigned", nowAssigned)
			.detail("NewestAvailable", r->value())
			.detail("ShardState0", data->shards[range.begin]->debugDescribeState());*/
		if (!nowAssigned) {
			if (dataAvailable) {
				ASSERT( r->value() == latestVersion);  // Not that we care, but this used to be checked instead of dataAvailable
				ASSERT( data->mutableData().getLatestVersion() > version || context == CSK_RESTORE );
				changeNewestAvailable.push_back(make_pair(range, version));
				removeRanges.push_back( range );
			}
			data->addShard( ShardInfo::newNotAssigned(range) );
			data->watches.triggerRange( range.begin, range.end );
		} else if (!dataAvailable) {
			// SOMEDAY: Avoid restarting adding/transferred shards
			if (version==0){ // bypass fetchkeys; shard is known empty at version 0
				changeNewestAvailable.push_back(make_pair(range, latestVersion));
				data->addShard( ShardInfo::newReadWrite(range, data) );
				setAvailableStatus(data, range, true);
			} else {
				auto& shard = data->shards[range.begin];
				if( !shard->assigned() || shard->keys != range )
					data->addShard( ShardInfo::newAdding(data, range) );
			}
		} else {
			changeNewestAvailable.push_back(make_pair(range, latestVersion));
			data->addShard( ShardInfo::newReadWrite(range, data) );
		}
	}
	// Update newestAvailableVersion when a shard becomes (un)available (in a separate loop to avoid invalidating vr above)
	for(auto r = changeNewestAvailable.begin(); r != changeNewestAvailable.end(); ++r)
		data->newestAvailableVersion.insert( r->first, r->second );

	if (!nowAssigned)
		data->metrics.notifyNotReadable( keys );

	coalesceShards( data, KeyRangeRef(ranges[0].begin, ranges[ranges.size()-1].end) );

	// Now it is OK to do removeDataRanges, directly and through fetchKeys cancellation (and we have to do so before validate())
	oldShards.clear();
	ranges.clear();
	for(auto r=removeRanges.begin(); r!=removeRanges.end(); ++r) {
		removeDataRange( data, data->addVersionToMutationLog(data->data().getLatestVersion()), data->shards, *r );
		setAvailableStatus(data, *r, false);
	}
	validate(data);
}

void rollback( StorageServer* data, Version rollbackVersion, Version nextVersion ) {
	TEST(true); // call to shard rollback
	debugKeyRange("Rollback", rollbackVersion, allKeys);

	// We used to do a complicated dance to roll back in MVCC history.  It's much simpler, and more testable,
	// to simply restart the storage server actor and restore from the persistent disk state, and then roll
	// forward from the TLog's history.  It's not quite as efficient, but we rarely have to do this in practice.

	// FIXME: This code is relying for liveness on an undocumented property of the log system implementation: that after a rollback the rolled back versions will
	// eventually be missing from the peeked log.  A more sophisticated approach would be to make the rollback range durable and, after reboot, skip over
	// those versions if they appear in peek results.

	throw please_reboot();
}

void StorageServer::addMutation(Version version, MutationRef const& mutation, KeyRangeRef const& shard, UpdateEagerReadInfo* eagerReads ) {
	MutationRef expanded = mutation;
	auto& mLog = addVersionToMutationLog(version);

	if ( !expandMutation( expanded, data(), eagerReads, shard.end, mLog.arena()) ) {
		return;
	}
	expanded = addMutationToMutationLog(mLog, expanded);
	if (debugMutation("expandedMutation", version, expanded)) {
		const char* type =
			mutation.type == MutationRef::SetValue ? "SetValue" :
			mutation.type == MutationRef::ClearRange ? "ClearRange" :
			mutation.type == MutationRef::DebugKeyRange ? "DebugKeyRange" :
			mutation.type == MutationRef::DebugKey ? "DebugKey" :
			"UnknownMutation";
		printf("DEBUGMUTATION:\t%.6f\t%s\t%s\t%lld\t%s\t%s\t%s\n", now(), g_network->getLocalAddress().toString().c_str(), "originalMutation", version, type, printable(mutation.param1).c_str(), printable(mutation.param2).c_str());
		printf("  shard: %s - %s\n", printable(shard.begin).c_str(), printable(shard.end).c_str());
		if (mutation.type == MutationRef::ClearRange && mutation.param2 != shard.end)
			printf("  eager: %s\n", printable( eagerReads->getKeyEnd( mutation.param2 ) ).c_str() );
	}
	applyMutation( this, expanded, mLog.arena(), mutableData() );
}

struct OrderByVersion {
	bool operator()( const VersionUpdateRef& a, const VersionUpdateRef& b ) {
		if (a.version != b.version) return a.version < b.version;
		if (a.isPrivateData != b.isPrivateData) return a.isPrivateData;
		return false;
	}
};

bool containsRollback( VersionUpdateRef const& changes, Version& rollbackVersion ) {
	for(auto it = changes.mutations.begin(); it; ++it)
		if (it->type == it->SetValue && it->param1 == lastEpochEndKey) {
			BinaryReader br(it->param2, Unversioned());
			br >> rollbackVersion;
			return true;
		}
	return false;
}

class StorageUpdater {
public:
	StorageUpdater() : fromVersion(invalidVersion), currentVersion(invalidVersion), restoredVersion(invalidVersion), processedStartKey(false) {}
	StorageUpdater(Version fromVersion, Version restoredVersion) : fromVersion(fromVersion), currentVersion(fromVersion), restoredVersion(restoredVersion), processedStartKey(false) {}

	void applyMutation(StorageServer* data, MutationRef const& m, Version ver) {
		//TraceEvent("SSNewVersion", data->thisServerID).detail("VerWas", data->mutableData().latestVersion).detail("ChVer", ver);

		if(currentVersion != ver) {
			fromVersion = currentVersion;
			currentVersion = ver;
			data->mutableData().createNewVersion(ver);
		}

		if (m.param1.startsWith( systemKeys.end )) {
			//TraceEvent("PrivateData", data->thisServerID).detail("Mutation", m.toString()).detail("Version", ver);
			applyPrivateData( data, m );
		} else {
			// FIXME: enable when debugMutation is active
			//for(auto m = changes[c].mutations.begin(); m; ++m) {
			//	debugMutation("SSUpdateMutation", changes[c].version, *m);
			//}

			splitMutation( data->shards, m, ver );
		}

		if (data->otherError.getFuture().isReady()) data->otherError.getFuture().get();
	}

	Version currentVersion;
private:
	Version fromVersion;
	Version restoredVersion;

	KeyRef startKey;
	bool nowAssigned;
	bool processedStartKey;

	void applyPrivateData( StorageServer* data, MutationRef const& m ) {
		TraceEvent(SevDebug, "SSPrivateMutation", data->thisServerID).detail("Mutation", m.toString());

		if (processedStartKey) {
			// Because of the implementation of the krm* functions, we expect changes in pairs, [begin,end)
			// We can also ignore clearRanges, because they are always accompanied by such a pair of sets with the same keys
			ASSERT (m.type == MutationRef::SetValue && m.param1.startsWith(data->sk));
			KeyRangeRef keys( startKey.removePrefix( data->sk ), m.param1.removePrefix( data->sk ));

			// add changes in shard assignment to the mutation log
			setAssignedStatus( data, keys, nowAssigned );

			// The changes for version have already been received (and are being processed now).  We need
			// to fetch the data for change.version-1 (changes from versions < change.version)
			changeServerKeys( data, keys, nowAssigned, currentVersion-1, CSK_UPDATE );
			processedStartKey = false;
		} else if (m.type == MutationRef::SetValue && m.param1.startsWith( data->sk )) {
			// Because of the implementation of the krm* functions, we expect changes in pairs, [begin,end)
			// We can also ignore clearRanges, because they are always accompanied by such a pair of sets with the same keys
			startKey = m.param1;
			nowAssigned = m.param2 != serverKeysFalse;
			processedStartKey = true;
		} else if (m.type == MutationRef::SetValue && m.param1 == lastEpochEndPrivateKey) {
			// lastEpochEnd transactions are guaranteed by the master to be alone in their own batch (version)
			// That means we don't have to worry about the impact on changeServerKeys
			//ASSERT( /*isFirstVersionUpdateFromTLog && */!std::next(it) );

			Version rollbackVersion;
			BinaryReader br(m.param2, Unversioned());
			br >> rollbackVersion;

			if ( rollbackVersion < fromVersion && rollbackVersion > restoredVersion ) {
				TEST( true );  // ShardApplyPrivateData shard rollback
				TraceEvent(SevWarn, "Rollback", data->thisServerID)
					.detail("FromVersion", fromVersion)
					.detail("ToVersion", rollbackVersion)
					.detail("AtVersion", currentVersion)
					.detail("StorageVersion", data->storageVersion());
				ASSERT( rollbackVersion >= data->storageVersion() );
				rollback( data, rollbackVersion, currentVersion );
			}

			data->recoveryVersionSkips.push_back(std::make_pair(rollbackVersion, currentVersion - rollbackVersion));
		} else if ((m.type == MutationRef::SetValue || m.type == MutationRef::ClearRange) && m.param1.substr(1).startsWith(serverTagPrefix)) {
			bool matchesThisServer = decodeServerTagKey(m.param1.substr(1)) == data->thisServerID;
			if( (m.type == MutationRef::SetValue && !matchesThisServer) || (m.type == MutationRef::ClearRange && matchesThisServer) )
				throw worker_removed();
		} else {
			ASSERT(false);  // Unknown private mutation
		}
	}
};

ACTOR Future<Void> update( StorageServer* data, bool* pReceivedUpdate )
{
	state double start;
	try {
		// If we are disk bound and durableVersion is very old, we need to block updates or we could run out of memory
		// This is often referred to as the storage server e-brake (emergency brake)
		state double waitStartT = 0;
		while ( data->queueSize() >= SERVER_KNOBS->STORAGE_HARD_LIMIT_BYTES && data->durableVersion.get() < data->desiredOldestVersion.get() ) {
			if (now() - waitStartT >= 1) {
				TraceEvent(SevWarn, "StorageServerUpdateLag", data->thisServerID)
					.detail("Version", data->version.get())
					.detail("DurableVersion", data->durableVersion.get());
				waitStartT = now();
			}

			data->behind = true;
			Void _ = wait( delayJittered(.005, TaskTLogPeekReply) );
		}

		while( data->byteSampleClearsTooLarge.get() ) {
			Void _ = wait( data->byteSampleClearsTooLarge.onChange() );
		}

		state Reference<ILogSystem::IPeekCursor> cursor = data->logCursor;
		//TraceEvent("SSUpdatePeeking", data->thisServerID).detail("MyVer", data->version.get()).detail("Epoch", data->updateEpoch).detail("Seq", data->updateSequence);

		loop {
			Void _ = wait( cursor->getMore() );
			if(!cursor->isExhausted()) {
				break;
			}
		}
		if(cursor->popped() > 0)
			throw worker_removed();

		++data->counters.updateBatches;
		data->lastTLogVersion = cursor->getMaxKnownVersion();
		data->versionLag = std::max<int64_t>(0, data->lastTLogVersion - data->version.get());

		ASSERT(*pReceivedUpdate == false);
		*pReceivedUpdate = true;

		start = now();
		Void _ = wait( data->durableVersionLock.take(TaskTLogPeekReply,1) );
		state FlowLock::Releaser holdingDVL( data->durableVersionLock );
		if(now() - start > 0.1)
			TraceEvent("SSSlowTakeLock1", data->thisServerID).detailf("From", "%016llx", debug_lastLoadBalanceResultEndpointToken).detail("Duration", now() - start).detail("Version", data->version.get());

		start = now();
		state UpdateEagerReadInfo eager;
		state FetchInjectionInfo fii;
		state Reference<ILogSystem::IPeekCursor> cloneCursor2;

		loop{
			state uint64_t changeCounter = data->shardChangeCounter;
			bool epochEnd = false;
			bool hasPrivateData = false;
			bool firstMutation = true;
			bool dbgLastMessageWasProtocol = false;

			Reference<ILogSystem::IPeekCursor> cloneCursor1 = cursor->cloneNoMore();
			cloneCursor2 = cursor->cloneNoMore();

			cloneCursor1->setProtocolVersion(data->logProtocol);

			for (; cloneCursor1->hasMessage(); cloneCursor1->nextMessage()) {
				ArenaReader& cloneReader = *cloneCursor1->reader();

				if (LogProtocolMessage::isNextIn(cloneReader)) {
					LogProtocolMessage lpm;
					cloneReader >> lpm;
					dbgLastMessageWasProtocol = true;
					cloneCursor1->setProtocolVersion(cloneReader.protocolVersion());
				}
				else {
					MutationRef msg;
					cloneReader >> msg;

					if (firstMutation && msg.param1.startsWith(systemKeys.end))
						hasPrivateData = true;
					firstMutation = false;

					if (msg.param1 == lastEpochEndPrivateKey) {
						epochEnd = true;
						ASSERT(dbgLastMessageWasProtocol);
					}

					eager.addMutation(msg);
					dbgLastMessageWasProtocol = false;
				}
			}

			// Any fetchKeys which are ready to transition their shards to the adding,transferred state do so now.
			// If there is an epoch end we skip this step, to increase testability and to prevent inserting a version in the middle of a rolled back version range.
			while(!hasPrivateData && !epochEnd && !data->readyFetchKeys.empty()) {
				auto fk = data->readyFetchKeys.back();
				data->readyFetchKeys.pop_back();
				fk.send( &fii );
			}

			for(auto& c : fii.changes)
				eager.addMutations(c.mutations);

			Void _ = wait( doEagerReads( data, &eager ) );
			if (data->shardChangeCounter == changeCounter) break;
			TEST(true); // A fetchKeys completed while we were doing this, so eager might be outdated.  Read it again.
			// SOMEDAY: Theoretically we could check the change counters of individual shards and retry the reads only selectively
			eager = UpdateEagerReadInfo();
		}

		if(now() - start > 0.1)
			TraceEvent("SSSlowTakeLock2", data->thisServerID).detailf("From", "%016llx", debug_lastLoadBalanceResultEndpointToken).detail("Duration", now() - start).detail("Version", data->version.get());

		data->updateEagerReads = &eager;
		data->debug_inApplyUpdate = true;

		state StorageUpdater updater(data->lastVersionWithData, data->restoredVersion);

		if (EXPENSIVE_VALIDATION) data->data().atLatest().validate();
		validate(data);

		state bool injectedChanges = false;
		state int changeNum = 0;
		state int mutationBytes = 0;
		for(; changeNum < fii.changes.size(); changeNum++) {
			state int mutationNum = 0;
			state VerUpdateRef* pUpdate = &fii.changes[changeNum];
			for(; mutationNum < pUpdate->mutations.size(); mutationNum++) {
				updater.applyMutation(data, pUpdate->mutations[mutationNum], pUpdate->version);
				mutationBytes += pUpdate->mutations[mutationNum].totalSize();
				injectedChanges = true;
				if(mutationBytes > SERVER_KNOBS->DESIRED_UPDATE_BYTES) {
					mutationBytes = 0;
					Void _ = wait(delay(SERVER_KNOBS->UPDATE_DELAY));
				}
			}
		}

		state Version ver = invalidVersion;
		cloneCursor2->setProtocolVersion(data->logProtocol);
		//TraceEvent("SSUpdatePeeked", data->thisServerID).detail("FromEpoch", data->updateEpoch).detail("FromSeq", data->updateSequence).detail("ToEpoch", results.end_epoch).detail("ToSeq", results.end_seq).detail("MsgSize", results.messages.size());
		for (;cloneCursor2->hasMessage(); cloneCursor2->nextMessage()) {
			if(mutationBytes > SERVER_KNOBS->DESIRED_UPDATE_BYTES) {
				mutationBytes = 0;
				//Instead of just yielding, leave time for the storage server to respond to reads
				Void _ = wait(delay(SERVER_KNOBS->UPDATE_DELAY));
			}

			if (cloneCursor2->version().version > ver) {
				ASSERT(cloneCursor2->version().version > data->version.get());
			}

			auto &rd = *cloneCursor2->reader();

			if (cloneCursor2->version().version > ver && cloneCursor2->version().version > data->version.get()) {
				++data->counters.updateVersions;
				ver = cloneCursor2->version().version;
			}

			if (LogProtocolMessage::isNextIn(rd)) {
				LogProtocolMessage lpm;
				rd >> lpm;

				data->logProtocol = rd.protocolVersion();
				data->storage.changeLogProtocol(ver, data->logProtocol);
				cloneCursor2->setProtocolVersion(rd.protocolVersion());
			}
			else {
				MutationRef msg;
				rd >> msg;

				if (ver != invalidVersion) {  // This change belongs to a version < minVersion
					if (debugMutation("SSPeek", ver, msg) || ver == 1)
						TraceEvent("SSPeekMutation", data->thisServerID).detail("Mutation", msg.toString()).detail("Version", cloneCursor2->version().toString());

					updater.applyMutation(data, msg, ver);
					mutationBytes += msg.totalSize();
					data->counters.mutationBytes += msg.totalSize();
					++data->counters.mutations;
					switch(msg.type) {
						case MutationRef::SetValue:
							++data->counters.setMutations;
							break;
						case MutationRef::ClearRange:
							++data->counters.clearRangeMutations;
							break;
						case MutationRef::AddValue:
						case MutationRef::And:
						case MutationRef::AndV2:
						case MutationRef::AppendIfFits:
						case MutationRef::ByteMax:
						case MutationRef::ByteMin:
						case MutationRef::Max:
						case MutationRef::Min:
						case MutationRef::MinV2:
						case MutationRef::Or:
						case MutationRef::Xor:
							++data->counters.atomicMutations;
							break;
					}
				}
				else
					TraceEvent(SevError, "DiscardingPeekedData", data->thisServerID).detail("Mutation", msg.toString()).detail("Version", cloneCursor2->version().toString());
			}
		}

		if(ver != invalidVersion) {
			data->lastVersionWithData = ver;
		} else {
			ver = cloneCursor2->version().version - 1;
		}
		if(injectedChanges) data->lastVersionWithData = ver;

		data->updateEagerReads = NULL;
		data->debug_inApplyUpdate = false;

		if(ver == invalidVersion && !fii.changes.empty() ) {
			ver = updater.currentVersion;
		}

		if(ver != invalidVersion && ver > data->version.get()) {
			debugKeyRange("SSUpdate", ver, allKeys);

			data->mutableData().createNewVersion(ver);
			if (data->otherError.getFuture().isReady()) data->otherError.getFuture().get();

			data->noRecentUpdates.set(false);
			data->lastUpdate = now();
			data->version.set( ver );		// Triggers replies to waiting gets for new version(s)
			if (data->otherError.getFuture().isReady()) data->otherError.getFuture().get();

			Version maxVersionsInMemory = SERVER_KNOBS->MAX_READ_TRANSACTION_LIFE_VERSIONS;
			for(int i = 0; i < data->recoveryVersionSkips.size(); i++) {
				maxVersionsInMemory += data->recoveryVersionSkips[i].second;
			}

			//TraceEvent("StorageServerUpdated", data->thisServerID).detail("Ver", ver).detail("DataVersion", data->version.get())
			//	.detail("LastTLogVersion", data->lastTLogVersion).detail("NewOldest", updater.newOldestVersion).detail("DesiredOldest",data->desiredOldestVersion.get())
			//	.detail("MaxVersionInMemory", maxVersionsInMemory);

			// Trigger updateStorage if necessary
			Version proposedOldestVersion = std::max(data->version.get(), data->lastTLogVersion) - maxVersionsInMemory;
			proposedOldestVersion = std::min(proposedOldestVersion, data->version.get()-1);
			proposedOldestVersion = std::max(proposedOldestVersion, data->oldestVersion.get());
			proposedOldestVersion = std::max(proposedOldestVersion, data->desiredOldestVersion.get());

			while(!data->recoveryVersionSkips.empty() && proposedOldestVersion > data->recoveryVersionSkips.front().first) {
				data->recoveryVersionSkips.pop_front();
			}
			data->desiredOldestVersion.set(proposedOldestVersion);

		}

		validate(data);

		data->logCursor->advanceTo( cloneCursor2->version() );
		if(cursor->version().version >= data->lastTLogVersion) {
			if(data->behind) {
				TraceEvent("StorageServerNoLongerBehind", data->thisServerID).detail("CursorVersion", cursor->version().version).detail("TLogVersion", data->lastTLogVersion);
			}
			data->behind = false;
		}

		return Void();  // update will get called again ASAP
	} catch (Error& err) {
		state Error e = err;
		if (e.code() != error_code_worker_removed && e.code() != error_code_please_reboot) {
			TraceEvent(SevError, "SSUpdateError", data->thisServerID).error(e).backtrace();
		} else if (e.code() == error_code_please_reboot) {
			Void _ = wait( data->durableInProgress );
		}
		throw e;
	}
}

ACTOR Future<Void> updateStorage(StorageServer* data) {
	loop {
		ASSERT( data->durableVersion.get() == data->storageVersion() );
		Void _ = wait( data->desiredOldestVersion.whenAtLeast( data->storageVersion()+1 ) );
		Void _ = wait( delay(0, TaskUpdateStorage) );
		
		state Promise<Void> durableInProgress;
		data->durableInProgress = durableInProgress.getFuture();

		state Version startOldestVersion = data->storageVersion();
		state Version newOldestVersion = data->storageVersion();
		state Version desiredVersion = data->desiredOldestVersion.get();
		state int64_t bytesLeft = SERVER_KNOBS->STORAGE_COMMIT_BYTES;
		loop {
			state bool done = data->storage.makeVersionMutationsDurable(newOldestVersion, desiredVersion, bytesLeft);
			// We want to forget things from these data structures atomically with changing oldestVersion (and "before", since oldestVersion.set() may trigger waiting actors)
			// forgetVersionsBeforeAsync visibly forgets immediately (without waiting) but asynchronously frees memory.
			Future<Void> finishedForgetting = data->mutableData().forgetVersionsBeforeAsync( newOldestVersion, TaskUpdateStorage );
			data->oldestVersion.set( newOldestVersion );
			Void _ = wait( finishedForgetting );
			Void _ = wait( yield(TaskUpdateStorage) );
			if (done) break;
		}

		if (startOldestVersion != newOldestVersion)
			data->storage.makeVersionDurable( newOldestVersion );

		debug_advanceMaxCommittedVersion( data->thisServerID, newOldestVersion );
		state Future<Void> durable = data->storage.commit();
		state Future<Void> durableDelay = Void();

		if (bytesLeft > 0)
			durableDelay = delay(SERVER_KNOBS->STORAGE_COMMIT_INTERVAL);

		Void _ = wait( durable );

		debug_advanceMinCommittedVersion( data->thisServerID, newOldestVersion );
		
		durableInProgress.send(Void());
		Void _ = wait( delay(0, TaskUpdateStorage) ); //Setting durableInProgess could cause the storage server to shut down, so delay to check for cancellation

		// Taking and releasing the durableVersionLock ensures that no eager reads both begin before the commit was effective and
		// are applied after we change the durable version. Also ensure that we have to lock while calling changeDurableVersion,
		// because otherwise the latest version of mutableData might be partially loaded.
		Void _ = wait( data->durableVersionLock.take() );
		data->popVersion( data->durableVersion.get() + 1 );

		while (!changeDurableVersion( data, newOldestVersion )) {
			if(g_network->check_yield(TaskUpdateStorage)) {
				data->durableVersionLock.release();
				Void _ = wait(delay(0, TaskUpdateStorage));
				Void _ = wait( data->durableVersionLock.take() );
			}
		}

		data->durableVersionLock.release();

		//TraceEvent("StorageServerDurable", data->thisServerID).detail("Version", newOldestVersion);

		Void _ = wait( durableDelay );
	}
}

#pragma endregion

////////////////////////////////// StorageServerDisk ///////////////////////////////////////
#pragma region StorageServerDisk

#define PERSIST_PREFIX "\xff\xff"

// Immutable
static const KeyValueRef persistFormat( LiteralStringRef( PERSIST_PREFIX "Format" ), LiteralStringRef("FoundationDB/StorageServer/1/4") );
static const KeyRangeRef persistFormatReadableRange( LiteralStringRef("FoundationDB/StorageServer/1/2"), LiteralStringRef("FoundationDB/StorageServer/1/5") );
static const KeyRef persistID = LiteralStringRef( PERSIST_PREFIX "ID" );

// (Potentially) change with the durable version or when fetchKeys completes
static const KeyRef persistVersion = LiteralStringRef( PERSIST_PREFIX "Version" );
static const KeyRangeRef persistShardAssignedKeys = KeyRangeRef( LiteralStringRef( PERSIST_PREFIX "ShardAssigned/" ), LiteralStringRef( PERSIST_PREFIX "ShardAssigned0" ) );
static const KeyRangeRef persistShardAvailableKeys = KeyRangeRef( LiteralStringRef( PERSIST_PREFIX "ShardAvailable/" ), LiteralStringRef( PERSIST_PREFIX "ShardAvailable0" ) );
static const KeyRangeRef persistByteSampleKeys = KeyRangeRef( LiteralStringRef( PERSIST_PREFIX "BS/" ), LiteralStringRef( PERSIST_PREFIX "BS0" ) );
static const KeyRangeRef persistByteSampleSampleKeys = KeyRangeRef( LiteralStringRef( PERSIST_PREFIX "BS/" PERSIST_PREFIX "BS/" ), LiteralStringRef( PERSIST_PREFIX "BS/" PERSIST_PREFIX "BS0" ) );
static const KeyRef persistLogProtocol = LiteralStringRef(PERSIST_PREFIX "LogProtocol");
// data keys are unmangled (but never start with PERSIST_PREFIX because they are always in allKeys)

void StorageServerDisk::makeNewStorageServerDurable() {
	storage->set( persistFormat );
	storage->set( KeyValueRef(persistID, BinaryWriter::toValue(data->thisServerID, Unversioned())) );
	storage->set( KeyValueRef(persistVersion, BinaryWriter::toValue(data->version.get(), Unversioned())) );
	storage->set( KeyValueRef(persistShardAssignedKeys.begin.toString(), LiteralStringRef("0")) );
	storage->set( KeyValueRef(persistShardAvailableKeys.begin.toString(), LiteralStringRef("0")) );
}

void setAvailableStatus( StorageServer* self, KeyRangeRef keys, bool available ) {
	//ASSERT( self->debug_inApplyUpdate );
	ASSERT( !keys.empty() );

	auto& mLV = self->addVersionToMutationLog( self->data().getLatestVersion() );

	KeyRange availableKeys = KeyRangeRef( persistShardAvailableKeys.begin.toString() + keys.begin.toString(), persistShardAvailableKeys.begin.toString() + keys.end.toString() );
	//TraceEvent("SetAvailableStatus", self->thisServerID).detail("Version", mLV.version).detail("RangeBegin", printable(availableKeys.begin)).detail("RangeEnd", printable(availableKeys.end));

	self->addMutationToMutationLog( mLV, MutationRef( MutationRef::ClearRange, availableKeys.begin, availableKeys.end ) );
	self->addMutationToMutationLog( mLV, MutationRef( MutationRef::SetValue, availableKeys.begin, available ? LiteralStringRef("1") : LiteralStringRef("0") ) );
	if (keys.end != allKeys.end) {
		bool endAvailable = self->shards.rangeContaining( keys.end )->value()->isInVersionedData();
		self->addMutationToMutationLog( mLV, MutationRef( MutationRef::SetValue, availableKeys.end, endAvailable ? LiteralStringRef("1") : LiteralStringRef("0") ) );
	}

}

void setAssignedStatus( StorageServer* self, KeyRangeRef keys, bool nowAssigned ) {
	ASSERT( !keys.empty() );
	auto& mLV = self->addVersionToMutationLog( self->data().getLatestVersion() );
	KeyRange assignedKeys = KeyRangeRef(
		persistShardAssignedKeys.begin.toString() + keys.begin.toString(),
		persistShardAssignedKeys.begin.toString() + keys.end.toString() );
	//TraceEvent("SetAssignedStatus", self->thisServerID).detail("Version", mLV.version).detail("RangeBegin", printable(assignedKeys.begin)).detail("RangeEnd", printable(assignedKeys.end));
	self->addMutationToMutationLog( mLV, MutationRef( MutationRef::ClearRange, assignedKeys.begin, assignedKeys.end ) );
	self->addMutationToMutationLog( mLV, MutationRef( MutationRef::SetValue, assignedKeys.begin,
			nowAssigned ? LiteralStringRef("1") : LiteralStringRef("0") ) );
	if (keys.end != allKeys.end) {
		bool endAssigned = self->shards.rangeContaining( keys.end )->value()->assigned();
		self->addMutationToMutationLog( mLV, MutationRef( MutationRef::SetValue, assignedKeys.end, endAssigned ? LiteralStringRef("1") : LiteralStringRef("0") ) );
	}
}

void StorageServerDisk::clearRange( KeyRangeRef keys ) {
	storage->clear(keys);
}

void StorageServerDisk::writeKeyValue( KeyValueRef kv ) {
	storage->set( kv );
}

void StorageServerDisk::writeMutation( MutationRef mutation ) {
	// FIXME: debugMutation(debugContext, debugVersion, *m);
	if (mutation.type == MutationRef::SetValue) {
		storage->set( KeyValueRef(mutation.param1, mutation.param2) );
	} else if (mutation.type == MutationRef::ClearRange) {
		storage->clear( KeyRangeRef(mutation.param1, mutation.param2) );
	} else
		ASSERT(false);
}

void StorageServerDisk::writeMutations( MutationListRef mutations, Version debugVersion, const char* debugContext ) {
	for(auto m = mutations.begin(); m; ++m) {
		debugMutation(debugContext, debugVersion, *m);
		if (m->type == MutationRef::SetValue) {
			storage->set( KeyValueRef(m->param1, m->param2) );
		} else if (m->type == MutationRef::ClearRange) {
			storage->clear( KeyRangeRef(m->param1, m->param2) );
		}
	}
}

bool StorageServerDisk::makeVersionMutationsDurable( Version& prevStorageVersion, Version newStorageVersion, int64_t& bytesLeft ) {
	if (bytesLeft <= 0) return true;

	// Apply mutations from the mutationLog
	auto u = data->getMutationLog().upper_bound(prevStorageVersion);
	if (u != data->getMutationLog().end() && u->first <= newStorageVersion) {
		VersionUpdateRef const& v = u->second;
		ASSERT( v.version > prevStorageVersion && v.version <= newStorageVersion );
		debugKeyRange("makeVersionMutationsDurable", v.version, allKeys);
		writeMutations(v.mutations, v.version, "makeVersionDurable");
		for(auto m=v.mutations.begin(); m; ++m)
			bytesLeft -= mvccStorageBytes(*m);
		prevStorageVersion = v.version;
		return false;
	} else {
		prevStorageVersion = newStorageVersion;
		return true;
	}
}

// Update data->storage to persist the changes from (data->storageVersion(),version]
void StorageServerDisk::makeVersionDurable( Version version ) {
	storage->set( KeyValueRef(persistVersion, BinaryWriter::toValue(version, Unversioned())) );

	//TraceEvent("MakeDurable", data->thisServerID).detail("FromVersion", prevStorageVersion).detail("ToVersion", version);
}

void StorageServerDisk::changeLogProtocol(Version version, uint64_t protocol) {
	data->addMutationToMutationLogOrStorage(version, MutationRef(MutationRef::SetValue, persistLogProtocol, BinaryWriter::toValue(protocol, Unversioned())));
}

ACTOR Future<Void> applyByteSampleResult( StorageServer* data, KeyRange range, Future<Standalone<VectorRef<KeyValueRef>>> result) {
	Standalone<VectorRef<KeyValueRef>> bs = wait( result );
	for( int j = 0; j < bs.size(); j++ ) {
		KeyRef key = bs[j].key.removePrefix(persistByteSampleKeys.begin);
		if(!data->byteSampleClears.rangeContaining(key).value()) {
			data->metrics.byteSample.sample.insert( key, BinaryReader::fromStringRef<int32_t>(bs[j].value, Unversioned()), false );
		}
	}
	data->byteSampleClears.insert(range, true);
	data->byteSampleClearsTooLarge.set(data->byteSampleClears.size() > SERVER_KNOBS->MAX_BYTE_SAMPLE_CLEAR_MAP_SIZE);

	return Void();
}

ACTOR Future<Void> restoreByteSample(StorageServer* data, IKeyValueStore* storage, Standalone<VectorRef<KeyValueRef>> bsSample) {
	Void _ = wait( delay( BUGGIFY ? g_random->random01() * 2.0 : 0.0001 ) );

	TraceEvent("RecoveredByteSampleSample", data->thisServerID).detail("Keys", bsSample.size()).detail("ReadBytes", bsSample.expectedSize());

	size_t bytes_per_fetch = 0;
	// Since the expected size also includes (as of now) the space overhead of the container, we calculate our own number here
	for( int i = 0; i < bsSample.size(); i++ )
		bytes_per_fetch += BinaryReader::fromStringRef<int32_t>(bsSample[i].value, Unversioned());
	bytes_per_fetch /= 32;

	state std::vector<Future<Void>> sampleRanges;
	int accumulatedSize = 0;
	std::string prefix = PERSIST_PREFIX "BS/";
	Key lastStart = LiteralStringRef( PERSIST_PREFIX "BS/" ); // make sure the first range starts at the absolute beginning of the byte sample
	for( auto it = bsSample.begin(); it != bsSample.end(); ++it ) {
		if( accumulatedSize >= bytes_per_fetch ) {
			accumulatedSize = 0;
			Key realKey = it->key.removePrefix( prefix );
			KeyRange sampleRange = KeyRangeRef( lastStart, realKey );
			sampleRanges.push_back( applyByteSampleResult(data, sampleRange.removePrefix(persistByteSampleKeys.begin), storage->readRange( sampleRange )) );
			lastStart = realKey;
		}
		accumulatedSize += BinaryReader::fromStringRef<int32_t>(it->value, Unversioned());
	}
	// make sure that the last range goes all the way to the end of the byte sample
	KeyRange sampleRange = KeyRangeRef( lastStart, LiteralStringRef( PERSIST_PREFIX "BS0" ));
	sampleRanges.push_back( applyByteSampleResult(data, KeyRangeRef(lastStart.removePrefix(persistByteSampleKeys.begin), LiteralStringRef("\xff\xff\xff")), storage->readRange( sampleRange )) );

	Void _ = wait( waitForAll( sampleRanges ) );
	TraceEvent("RecoveredByteSampleChunkedRead", data->thisServerID).detail("Ranges",sampleRanges.size());

	if( BUGGIFY )
		Void _ = wait( delay( g_random->random01() * 10.0 ) );

	return Void();
}

ACTOR Future<bool> restoreDurableState( StorageServer* data, IKeyValueStore* storage ) {
	state Future<Optional<Value>> fFormat = storage->readValue(persistFormat.key);
	state Future<Optional<Value>> fID = storage->readValue(persistID);
	state Future<Optional<Value>> fVersion = storage->readValue(persistVersion);
	state Future<Optional<Value>> fLogProtocol = storage->readValue(persistLogProtocol);
	state Future<Standalone<VectorRef<KeyValueRef>>> fShardAssigned = storage->readRange(persistShardAssignedKeys);
	state Future<Standalone<VectorRef<KeyValueRef>>> fShardAvailable = storage->readRange(persistShardAvailableKeys);
	state Future<Standalone<VectorRef<KeyValueRef>>> fByteSampleSample = storage->readRange(persistByteSampleSampleKeys);

	TraceEvent("ReadingDurableState", data->thisServerID);
	Void _ = wait( waitForAll( (vector<Future<Optional<Value>>>(), fFormat, fID, fVersion, fLogProtocol) ) );
	Void _ = wait( waitForAll( (vector<Future<Standalone<VectorRef<KeyValueRef>>>>(), fShardAssigned, fShardAvailable, fByteSampleSample) ) );
	TraceEvent("RestoringDurableState", data->thisServerID);

	if (!fFormat.get().present()) {
		// The DB was never initialized
		TraceEvent("DBNeverInitialized", data->thisServerID);
		storage->dispose();
		data->thisServerID = UID();
		data->sk = Key();
		return false;
	}
	if (!persistFormatReadableRange.contains( fFormat.get().get() )) {
		TraceEvent(SevError, "UnsupportedDBFormat").detail("Format", fFormat.get().get().toString()).detail("Expected", persistFormat.value.toString());
		throw worker_recovery_failed();
	}
	data->thisServerID = BinaryReader::fromStringRef<UID>(fID.get().get(), Unversioned());
	data->sk = serverKeysPrefixFor( data->thisServerID ).withPrefix(systemKeys.begin);  // FFFF/serverKeys/[this server]/

	if (fLogProtocol.get().present())
		data->logProtocol = BinaryReader::fromStringRef<uint64_t>(fLogProtocol.get().get(), Unversioned());

	state Version version = BinaryReader::fromStringRef<Version>( fVersion.get().get(), Unversioned() );
	debug_checkRestoredVersion( data->thisServerID, version, "StorageServer" );
	data->setInitialVersion( version );

	state Standalone<VectorRef<KeyValueRef>> available = fShardAvailable.get();
	state int availableLoc;
	for(availableLoc=0; availableLoc<available.size(); availableLoc++) {
		KeyRangeRef keys(
			available[availableLoc].key.removePrefix(persistShardAvailableKeys.begin),
			availableLoc+1==available.size() ? allKeys.end : available[availableLoc+1].key.removePrefix(persistShardAvailableKeys.begin));
		ASSERT( !keys.empty() );
		bool nowAvailable = available[availableLoc].value!=LiteralStringRef("0");
		/*if(nowAvailable)
			TraceEvent("AvailableShard", data->thisServerID).detail("RangeBegin", printable(keys.begin)).detail("RangeEnd", printable(keys.end));*/
		data->newestAvailableVersion.insert( keys, nowAvailable ? latestVersion : invalidVersion );
		Void _ = wait(yield());
	}

	state Standalone<VectorRef<KeyValueRef>> assigned = fShardAssigned.get();
	state int assignedLoc;
	for(assignedLoc=0; assignedLoc<assigned.size(); assignedLoc++) {
		KeyRangeRef keys(
			assigned[assignedLoc].key.removePrefix(persistShardAssignedKeys.begin),
			assignedLoc+1==assigned.size() ? allKeys.end : assigned[assignedLoc+1].key.removePrefix(persistShardAssignedKeys.begin));
		ASSERT( !keys.empty() );
		bool nowAssigned = assigned[assignedLoc].value!=LiteralStringRef("0");
		/*if(nowAssigned)
			TraceEvent("AssignedShard", data->thisServerID).detail("RangeBegin", printable(keys.begin)).detail("RangeEnd", printable(keys.end));*/
		changeServerKeys(data, keys, nowAssigned, version, CSK_RESTORE);

		if (!nowAssigned) ASSERT( data->newestAvailableVersion.allEqual(keys, invalidVersion) );
		Void _ = wait(yield());
	}

	Void _ = wait( applyByteSampleResult(data, persistByteSampleSampleKeys.removePrefix(persistByteSampleKeys.begin), fByteSampleSample) );
	data->byteSampleRecovery = restoreByteSample(data, storage, fByteSampleSample.get());

	Void _ = wait( delay( 0.0001 ) );

	{
		// Erase data which isn't available (it is from some fetch at a later version)
		// SOMEDAY: Keep track of keys that might be fetching, make sure we don't have any data elsewhere?
		for(auto it = data->newestAvailableVersion.ranges().begin(); it != data->newestAvailableVersion.ranges().end(); ++it) {
			if (it->value() == invalidVersion) {
				KeyRangeRef clearRange(it->begin(), it->end());
				debugKeyRange("clearInvalidVersion", invalidVersion, clearRange);
				storage->clear( clearRange );
				data->byteSampleApplyClear( clearRange, invalidVersion );
			}
		}
	}

	validate(data, true);

	return true;
}

Future<bool> StorageServerDisk::restoreDurableState() {
	return ::restoreDurableState(data, storage);
}

//Determines whether a key-value pair should be included in a byte sample
//Also returns size information about the sample
ByteSampleInfo isKeyValueInSample(KeyValueRef keyValue) {
	ByteSampleInfo info;

	const KeyRef key = keyValue.key;
	info.size = key.size() + keyValue.value.size();

	uint32_t a = 0;
	uint32_t b = 0;
	hashlittle2( key.begin(), key.size(), &a, &b );

	double probability = (double)info.size / (key.size() + SERVER_KNOBS->BYTE_SAMPLING_OVERHEAD) / SERVER_KNOBS->BYTE_SAMPLING_FACTOR;
	info.inSample = a / ((1 << 30) * 4.0) < probability;
	info.sampledSize = info.size / std::min(1.0, probability);

	return info;
}

void StorageServer::addMutationToMutationLogOrStorage( Version ver, MutationRef m ) {
	if (ver != invalidVersion) {
		addMutationToMutationLog( addVersionToMutationLog(ver), m );
	} else {
		storage.writeMutation( m );
		byteSampleApplyMutation( m, ver );
	}
}

void StorageServer::byteSampleApplySet( KeyValueRef kv, Version ver ) {
	// Update byteSample in memory and (eventually) on disk and notify waiting metrics

	ByteSampleInfo sampleInfo = isKeyValueInSample(kv);
	auto& byteSample = metrics.byteSample.sample;

	int64_t delta = 0;
	const KeyRef key = kv.key;

	auto old = byteSample.find(key);
	if (old != byteSample.end()) delta = -byteSample.getMetric(old);
	if (sampleInfo.inSample) {
		delta += sampleInfo.sampledSize;
		byteSample.insert( key, sampleInfo.sampledSize );
		addMutationToMutationLogOrStorage( ver, MutationRef(MutationRef::SetValue, key.withPrefix(persistByteSampleKeys.begin), BinaryWriter::toValue( sampleInfo.sampledSize, Unversioned() )) );
	} else {
		bool any = old != byteSample.end();
		if(!byteSampleRecovery.isReady() ) {
			if(!byteSampleClears.rangeContaining(key).value()) {
				byteSampleClears.insert(key, true);
				byteSampleClearsTooLarge.set(byteSampleClears.size() > SERVER_KNOBS->MAX_BYTE_SAMPLE_CLEAR_MAP_SIZE);
				any = true;
			}
		}
		if (any) {
			byteSample.erase(old);
			auto diskRange = singleKeyRange(key.withPrefix(persistByteSampleKeys.begin));
			addMutationToMutationLogOrStorage( ver, MutationRef(MutationRef::ClearRange, diskRange.begin, diskRange.end) );
		}
	}

	if (delta) metrics.notifyBytes( key, delta );
}

void StorageServer::byteSampleApplyClear( KeyRangeRef range, Version ver ) {
	// Update byteSample in memory and (eventually) on disk via the mutationLog and notify waiting metrics

	auto& byteSample = metrics.byteSample.sample;
	bool any = false;

	if(range.begin < allKeys.end) {
		//NotifyBytes should not be called for keys past allKeys.end
		KeyRangeRef searchRange = KeyRangeRef(range.begin, std::min(range.end, allKeys.end));
		auto r = metrics.waitMetricsMap.intersectingRanges(searchRange);
		for(auto shard = r.begin(); shard != r.end(); ++shard) {
			KeyRangeRef intersectingRange = shard.range() & range;
			int64_t bytes = byteSample.sumRange(intersectingRange.begin, intersectingRange.end);
			metrics.notifyBytes(shard, -bytes);
			any = any || bytes > 0;
		}
	}

	if(range.end > allKeys.end && byteSample.sumRange(std::max(allKeys.end, range.begin), range.end) > 0)
		any = true;

	if(!byteSampleRecovery.isReady()) {
		auto clearRanges = byteSampleClears.intersectingRanges(range);
		for(auto it : clearRanges) {
			if(!it.value()) {
				byteSampleClears.insert(range, true);
				byteSampleClearsTooLarge.set(byteSampleClears.size() > SERVER_KNOBS->MAX_BYTE_SAMPLE_CLEAR_MAP_SIZE);
				any = true;
				break;
			}
		}
	}

	if (any) {
		byteSample.eraseAsync( range.begin, range.end );
		auto diskRange = range.withPrefix( persistByteSampleKeys.begin );
		addMutationToMutationLogOrStorage( ver, MutationRef(MutationRef::ClearRange, diskRange.begin, diskRange.end) );
	}
}

ACTOR Future<Void> waitMetrics( StorageServerMetrics* self, WaitMetricsRequest req, Future<Void> timeout ) {
	state PromiseStream< StorageMetrics > change;
	state StorageMetrics metrics = self->getMetrics( req.keys );
	state Error error = success();
	state bool timedout = false;

	if ( !req.min.allLessOrEqual( metrics ) || !metrics.allLessOrEqual( req.max ) ) {
		TEST( true ); // ShardWaitMetrics return case 1 (quickly)
		req.reply.send( metrics );
		return Void();
	}

	auto rs = self->waitMetricsMap.modify( req.keys );
	for(auto r = rs.begin(); r != rs.end(); ++r)
		r->value().push_back( change );
	loop {
		try {
			choose {
				when( StorageMetrics c = waitNext( change.getFuture() ) ) {
					metrics += c;

					// SOMEDAY: validation! The changes here are possibly partial changes (we recieve multiple messages per
					//  update to our requested range). This means that the validation would have to occur after all
					//  the messages for one clear or set have been dispatched.

					/*StorageMetrics m = getMetrics( data, req.keys );
					bool b = ( m.bytes != metrics.bytes || m.bytesPerKSecond != metrics.bytesPerKSecond || m.iosPerKSecond != metrics.iosPerKSecond );
					if (b) {
						printf("keys: '%s' - '%s' @%p\n", printable(req.keys.begin).c_str(), printable(req.keys.end).c_str(), this);
						printf("waitMetrics: desync %d (%lld %lld %lld) != (%lld %lld %lld); +(%lld %lld %lld)\n", b, m.bytes, m.bytesPerKSecond, m.iosPerKSecond, metrics.bytes, metrics.bytesPerKSecond, metrics.iosPerKSecond, c.bytes, c.bytesPerKSecond, c.iosPerKSecond);

					}*/
				}
				when( Void _ = wait( timeout ) ) {
					timedout = true;
				}
			}
		} catch (Error& e) {
			if( e.code() == error_code_actor_cancelled ) throw; // This is only cancelled when the main loop had exited...no need in this case to clean up self
			error = e;
			break;
		}

		if ( timedout || !req.min.allLessOrEqual( metrics ) || !metrics.allLessOrEqual( req.max ) ) {
			TEST( !timedout ); // ShardWaitMetrics return case 2 (delayed)
			TEST( timedout ); // ShardWaitMetrics return on timeout
			req.reply.send( metrics );
			break;
		}
	}

	Void _ = wait( delay(0) ); //prevent iterator invalidation of functions sending changes

	auto rs = self->waitMetricsMap.modify( req.keys );
	for(auto i = rs.begin(); i != rs.end(); ++i) {
		auto &x = i->value();
		for( int j = 0; j < x.size(); j++ ) {
			if( x[j] == change ) {
				std::swap( x[j], x.back() );
				x.pop_back();
				break;
			}
		}
	}
	self->waitMetricsMap.coalesce( req.keys );

	if (error.code() != error_code_success ) {
		if (error.code() != error_code_wrong_shard_server) throw error;
		TEST( true );	// ShardWaitMetrics delayed wrong_shard_server()
		req.reply.sendError(error);
	}

	return Void();
}

Future<Void> StorageServerMetrics::waitMetrics(WaitMetricsRequest req, Future<Void> delay) {
	return ::waitMetrics(this, req, delay);
}

#pragma endregion

/////////////////////////////// Core //////////////////////////////////////
#pragma region Core

ACTOR Future<Void> metricsCore( StorageServer* self, StorageServerInterface ssi ) {
	state Future<Void> doPollMetrics = Void();
	state ActorCollection actors(false);

	Void _ = wait( self->byteSampleRecovery );

	actors.add(traceCounters("StorageMetrics", self->thisServerID, SERVER_KNOBS->STORAGE_LOGGING_DELAY, &self->counters.cc, self->thisServerID.toString() + "/StorageMetrics"));

	loop {
		choose {
			when (WaitMetricsRequest req = waitNext(ssi.waitMetrics.getFuture())) {
				if (!self->isReadable( req.keys )) {
					TEST( true );	// waitMetrics immediate wrong_shard_server()
					req.reply.sendError(wrong_shard_server());
				} else {
					actors.add( self->metrics.waitMetrics( req, delayJittered( SERVER_KNOBS->STORAGE_METRIC_TIMEOUT ) ) );
				}
			}
			when (SplitMetricsRequest req = waitNext(ssi.splitMetrics.getFuture())) {
				if (!self->isReadable( req.keys )) {
					TEST( true );	// splitMetrics immediate wrong_shard_server()
					req.reply.sendError(wrong_shard_server());
				} else {
					self->metrics.splitMetrics( req );
				}
			}
			when (GetPhysicalMetricsRequest req = waitNext(ssi.getPhysicalMetrics.getFuture())) {
				StorageBytes sb = self->storage.getStorageBytes();
				self->metrics.getPhysicalMetrics( req, sb );
			}
			when (Void _ = wait(doPollMetrics) ) {
				self->metrics.poll();
				doPollMetrics = delay(SERVER_KNOBS->STORAGE_SERVER_POLL_METRICS_DELAY);
			}
			when(Void _ = wait(actors.getResult())) {}
		}
	}
}

ACTOR Future<Void> logLongByteSampleRecovery(Future<Void> recovery) {
	choose {
		when(Void _ = wait(recovery)) {}
		when(Void _ = wait(delay(SERVER_KNOBS->LONG_BYTE_SAMPLE_RECOVERY_DELAY))) {
			TraceEvent(g_network->isSimulated() ? SevWarn : SevWarnAlways, "LongByteSampleRecovery");
		}
	}

	return Void();
}

ACTOR Future<Void> storageServerCore( StorageServer* self, StorageServerInterface ssi )
{
	state Future<Void> doUpdate = Void();
	state bool updateReceived = false;  // true iff the current update() actor assigned to doUpdate has already received an update from the tlog
	state ActorCollection actors(false);
	state double lastLoopTopTime = now();
	state Future<Void> dbInfoChange = Void();
	state Future<Void> checkLastUpdate = Void();

	actors.add(updateStorage(self));
	actors.add(waitFailureServer(ssi.waitFailure.getFuture()));
	actors.add(self->otherError.getFuture());
	actors.add(metricsCore(self, ssi));
	actors.add(logLongByteSampleRecovery(self->byteSampleRecovery));

	self->coreStarted.send( Void() );

	loop {
		++self->counters.loops;

		double loopTopTime = now();
		double elapsedTime = loopTopTime - lastLoopTopTime;
		if( elapsedTime > 0.050 ) {
			if (g_random->random01() < 0.01)
				TraceEvent(SevWarn, "SlowSSLoopx100", self->thisServerID).detail("Elapsed", elapsedTime);
		}
		lastLoopTopTime = loopTopTime;

		choose {
			when( Void _ = wait( checkLastUpdate ) ) {
				if(now() - self->lastUpdate >= CLIENT_KNOBS->NO_RECENT_UPDATES_DURATION) {
					self->noRecentUpdates.set(true);
					checkLastUpdate = delay(CLIENT_KNOBS->NO_RECENT_UPDATES_DURATION);
				} else {
					checkLastUpdate = delay( std::max(CLIENT_KNOBS->NO_RECENT_UPDATES_DURATION-(now()-self->lastUpdate), 0.1) );
				}
			}
			when( Void _ = wait( dbInfoChange ) ) {
				TEST( self->logSystem );  // shardServer dbInfo changed
				dbInfoChange = self->db->onChange();
				if( self->db->get().recoveryState >= RecoveryState::ACCEPTING_COMMITS ) {
					self->logSystem = ILogSystem::fromServerDBInfo( self->thisServerID, self->db->get() );
					if (self->logSystem) {
						if(self->db->get().logSystemConfig.recoveredAt.present()) {
							self->poppedAllAfter = self->db->get().logSystemConfig.recoveredAt.get();
						}
						self->logCursor = self->logSystem->peekSingle( self->thisServerID, self->version.get() + 1, self->tag, self->history );
						self->popVersion( self->durableVersion.get() + 1, true );
					}
					// If update() is waiting for results from the tlog, it might never get them, so needs to be cancelled.  But if it is waiting later,
					// cancelling it could cause problems (e.g. fetchKeys that already committed to transitioning to waiting state)
					if (!updateReceived) {
						doUpdate = Void();
					}
				}
			}
			when( GetValueRequest req = waitNext(ssi.getValue.getFuture()) ) {
				// Warning: This code is executed at extremely high priority (TaskLoadBalancedEndpoint), so downgrade before doing real work
				if( req.debugID.present() )
					g_traceBatch.addEvent("GetValueDebug", req.debugID.get().first(), "storageServer.recieved"); //.detail("TaskID", g_network->getCurrentTask());

				if (SHORT_CIRCUT_ACTUAL_STORAGE && normalKeys.contains(req.key))
					req.reply.send(GetValueReply());
				else
					actors.add( getValueQ( self, req ) );
			}
			when( WatchValueRequest req = waitNext(ssi.watchValue.getFuture()) ) {
				// TODO: fast load balancing?
				// SOMEDAY: combine watches for the same key/value into a single watch
				actors.add( watchValueQ( self, req ) );
			}
			when (GetKeyRequest req = waitNext(ssi.getKey.getFuture())) {
				// Warning: This code is executed at extremely high priority (TaskLoadBalancedEndpoint), so downgrade before doing real work
				actors.add( getKey( self, req ) );
			}
			when (GetKeyValuesRequest req = waitNext(ssi.getKeyValues.getFuture()) ) {
				// Warning: This code is executed at extremely high priority (TaskLoadBalancedEndpoint), so downgrade before doing real work
				actors.add( getKeyValues( self, req ) );
			}
			when (GetShardStateRequest req = waitNext(ssi.getShardState.getFuture()) ) {
				if (req.mode == GetShardStateRequest::NO_WAIT ) {
					if( self->isReadable( req.keys ) )
						req.reply.send(std::make_pair(self->version.get(),self->durableVersion.get()));
					else
						req.reply.sendError(wrong_shard_server());
				} else {
					actors.add( getShardStateQ( self, req ) );
				}
			}
			when (StorageQueuingMetricsRequest req = waitNext(ssi.getQueuingMetrics.getFuture())) {
				getQueuingMetrics(self, req);
			}
			when( ReplyPromise<Version> reply = waitNext(ssi.getVersion.getFuture()) ) {
				reply.send( self->version.get() );
			}
			when( ReplyPromise<KeyValueStoreType> reply = waitNext(ssi.getKeyValueStoreType.getFuture()) ) {
				reply.send( self->storage.getKeyValueStoreType() );
			}
			when( Void _ = wait(doUpdate) ) {
				updateReceived = false;
				if (!self->logSystem)
					doUpdate = Never();
				else
					doUpdate = update( self, &updateReceived );
			}
			when(Void _ = wait(actors.getResult())) {}
		}
	}
}

bool storageServerTerminated(StorageServer& self, IKeyValueStore* persistentData, Error const& e) {
	self.shuttingDown = true;

	// Clearing shards shuts down any fetchKeys actors; these may do things on cancellation that are best done with self still valid
	self.shards.insert( allKeys, Reference<ShardInfo>() );

	// Dispose the IKVS (destroying its data permanently) only if this shutdown is definitely permanent.  Otherwise just close it.
	if (e.code() == error_code_please_reboot) {
		// do nothing.
	} else if (e.code() == error_code_worker_removed || e.code() == error_code_recruitment_failed) {
		persistentData->dispose();
	} else {
		persistentData->close();
	}

	if ( e.code() == error_code_worker_removed ||
		 e.code() == error_code_recruitment_failed ||
		 e.code() == error_code_file_not_found ||
		 e.code() == error_code_actor_cancelled )
	{
		TraceEvent("StorageServerTerminated", self.thisServerID).error(e, true);
		return true;
	} else
		return false;
}

ACTOR Future<Void> storageServer( IKeyValueStore* persistentData, StorageServerInterface ssi, Tag seedTag, ReplyPromise<InitializeStorageReply> recruitReply,
	Reference<AsyncVar<ServerDBInfo>> db, std::string folder )
{
	state StorageServer self(persistentData, db, ssi);

	self.sk = serverKeysPrefixFor( self.thisServerID ).withPrefix(systemKeys.begin);  // FFFF/serverKeys/[this server]/
	self.folder = folder;

	try {
		if (seedTag == invalidTag) {
			std::pair<Version, Tag> verAndTag = wait( addStorageServer(self.cx, ssi) ); // Might throw recruitment_failed in case of simultaneous master failure
			self.tag = verAndTag.second;
			self.setInitialVersion( verAndTag.first-1 );
		} else {
			self.tag = seedTag;
		}

		self.storage.makeNewStorageServerDurable();
		Void _ = wait( self.storage.commit() );

		TraceEvent("StorageServerInit", ssi.id()).detail("Version", self.version.get()).detail("SeedTag", seedTag.toString());
		InitializeStorageReply rep;
		rep.interf = ssi;
		rep.addedVersion = self.version.get();
		recruitReply.send(rep);
		self.byteSampleRecovery = Void();
		Void _ = wait( storageServerCore(&self, ssi) );

		throw internal_error();
	} catch (Error& e) {
		// If we die with an error before replying to the recruitment request, send the error to the recruiter (ClusterController, and from there to the DataDistributionTeamCollection)
		if (!recruitReply.isSet())
			recruitReply.sendError( recruitment_failed() );
		if (storageServerTerminated(self, persistentData, e))
			return Void();
		throw e;
	}
}

ACTOR Future<Void> replaceInterface( StorageServer* self, StorageServerInterface ssi )
{
	state Transaction tr(self->cx);

	loop {
		state Future<Void> infoChanged = self->db->onChange();
		state Reference<MultiInterface<MasterProxyInterface>> proxies( new MultiInterface<MasterProxyInterface>(self->db->get().client.proxies, self->db->get().myLocality, ALWAYS_FRESH) );
		choose {
			when( GetStorageServerRejoinInfoReply _rep = wait( proxies->size() ? loadBalance( proxies, &MasterProxyInterface::getStorageServerRejoinInfo, GetStorageServerRejoinInfoRequest(ssi.id(), ssi.locality.dcId()) ) : Never() ) ) {
				state GetStorageServerRejoinInfoReply rep = _rep;
				try {
					tr.reset();
					tr.setOption(FDBTransactionOptions::PRIORITY_SYSTEM_IMMEDIATE);
					tr.setVersion( rep.version );

					tr.addReadConflictRange(singleKeyRange(serverListKeyFor(ssi.id())));
					tr.addReadConflictRange(singleKeyRange(serverTagKeyFor(ssi.id())));
					tr.addReadConflictRange(serverTagHistoryRangeFor(ssi.id()));
					tr.addReadConflictRange(singleKeyRange(tagLocalityListKeyFor(ssi.locality.dcId())));

					tr.set(serverListKeyFor(ssi.id()), serverListValue(ssi));

					if(rep.newLocality) {
						tr.addReadConflictRange(tagLocalityListKeys);
						tr.set( tagLocalityListKeyFor(ssi.locality.dcId()), tagLocalityListValue(rep.newTag.get().locality) );
					}

					if(rep.newTag.present()) {
						KeyRange conflictRange = singleKeyRange(serverTagConflictKeyFor(rep.newTag.get()));
						tr.addReadConflictRange( conflictRange );
						tr.addWriteConflictRange( conflictRange );
						tr.setOption(FDBTransactionOptions::FIRST_IN_BATCH);
						tr.set( serverTagKeyFor(ssi.id()), serverTagValue(rep.newTag.get()) );
						tr.atomicOp( serverTagHistoryKeyFor(ssi.id()), serverTagValue(rep.tag), MutationRef::SetVersionstampedKey );
					}

					if(rep.history.size() && rep.history.back().first < self->version.get()) {
						tr.clear(serverTagHistoryRangeBefore(ssi.id(), self->version.get()));
					}

					choose {
						when ( Void _ = wait( tr.commit() ) ) {
							self->history = rep.history;
							while(self->history.size() && self->history.back().first < self->version.get() ) {
								self->history.pop_back();
							}

							if(rep.newTag.present()) {
								self->tag = rep.newTag.get();
								self->history.insert(self->history.begin(), std::make_pair(tr.getCommittedVersion(), rep.tag));
							} else {
								self->tag = rep.tag;
							}
							self->allHistory = self->history;

							TraceEvent("SSTag", self->thisServerID).detail("MyTag", self->tag.toString());
							for(auto it : self->history) {
								TraceEvent("SSHistory", self->thisServerID).detail("Ver", it.first).detail("Tag", it.second.toString());
							}

							if(self->history.size() && BUGGIFY) {
								TraceEvent("SSHistoryReboot", self->thisServerID);
								throw please_reboot();
							}

							break;
						}
						when ( Void _ = wait(infoChanged) ) {}
					}
				} catch (Error& e) {
					Void _ = wait( tr.onError(e) );
				}
			}
			when ( Void _ = wait(infoChanged) ) {}
		}
	}

	return Void();
}

ACTOR Future<Void> storageServer( IKeyValueStore* persistentData, StorageServerInterface ssi, Reference<AsyncVar<ServerDBInfo>> db, std::string folder, Promise<Void> recovered )
{
	state StorageServer self(persistentData, db, ssi);
	self.folder = folder;
	self.sk = serverKeysPrefixFor( self.thisServerID ).withPrefix(systemKeys.begin);  // FFFF/serverKeys/[this server]/
	try {
		state double start = now();
		TraceEvent("StorageServerRebootStart", self.thisServerID);
		bool ok = wait( self.storage.restoreDurableState() );
		if (!ok) {
			if(recovered.canBeSet()) recovered.send(Void());
			return Void();
		}
		TraceEvent("SSTimeRestoreDurableState", self.thisServerID).detail("TimeTaken", now() - start);

		ASSERT( self.thisServerID == ssi.id() );
		TraceEvent("StorageServerReboot", self.thisServerID)
			.detail("Version", self.version.get());

		if(recovered.canBeSet()) recovered.send(Void());

		Void _ = wait( replaceInterface( &self, ssi ) );

		TraceEvent("StorageServerStartingCore", self.thisServerID).detail("TimeTaken", now() - start);

		//Void _ = wait( delay(0) );  // To make sure self->zkMasterInfo.onChanged is available to wait on
		Void _ = wait( storageServerCore(&self, ssi) );

		throw internal_error();
	} catch (Error& e) {
		if(recovered.canBeSet()) recovered.send(Void());
		if (storageServerTerminated(self, persistentData, e))
			return Void();
		throw e;
	}
}

#pragma endregion

/*
4 Reference count
4 priority
24 pointers
8 lastUpdateVersion
2 updated, replacedPointer
--
42 PTree overhead

8 Version insertVersion
--
50 VersionedMap overhead

12 KeyRef
12 ValueRef
1  isClear
--
25 payload


50 overhead
25 payload
21 structure padding
32 allocator rounds up
---
128 allocated

To reach 64, need to save: 11 bytes + all padding

Possibilities:
  -8 Combine lastUpdateVersion, insertVersion?
  -2 Fold together updated, replacedPointer, isClear bits
  -3 Fold away updated, replacedPointer, isClear
  -8 Move value lengths into arena
  -4 Replace priority with H(pointer)
  -12 Compress pointers (using special allocator)
  -4 Modular lastUpdateVersion (make sure no node survives 4 billion updates)
*/

void versionedMapTest() {
	VersionedMap<int,int> vm;

	printf("SS Ptree node is %zu bytes\n", sizeof( StorageServer::VersionedData::PTreeT ) );

	const int NSIZE = sizeof(VersionedMap<int,int>::PTreeT);
	const int ASIZE = NSIZE<=64 ? 64 : NextPowerOfTwo<NSIZE>::Result;

	auto before = FastAllocator< ASIZE >::getMemoryUsed();

	for(int v=1; v<=1000; ++v) {
		vm.createNewVersion(v);
		for(int i=0; i<1000; i++) {
			int k = g_random->randomInt(0, 2000000);
			/*for(int k2=k-5; k2<k+5; k2++)
				if (vm.atLatest().find(k2) != vm.atLatest().end())
					vm.erase(k2);*/
			vm.erase( k-5, k+5 );
			vm.insert( k, v );
		}
	}

	auto after = FastAllocator< ASIZE >::getMemoryUsed();

	int count = 0;
	for(auto i = vm.atLatest().begin(); i != vm.atLatest().end(); ++i)
		++count;

	printf("PTree node is %d bytes, allocated as %d bytes\n", NSIZE, ASIZE);
	printf("%d distinct after %d insertions\n", count, 1000*1000);
	printf("Memory used: %f MB\n",
		 (after - before)/ 1e6);
}<|MERGE_RESOLUTION|>--- conflicted
+++ resolved
@@ -465,12 +465,9 @@
 		:	instanceID(g_random->randomUniqueID().first()),
 			storage(this, storage), db(db),
 			lastTLogVersion(0), lastVersionWithData(0), restoredVersion(0),
-<<<<<<< HEAD
-			durableInProgress(Void()), updateEagerReads(0),
-=======
+			durableInProgress(Void()),
 			versionLag(0),
 			updateEagerReads(0),
->>>>>>> 39d35f8a
 			shardChangeCounter(0),
 			fetchKeysParallelismLock(SERVER_KNOBS->FETCH_KEYS_PARALLELISM_BYTES),
 			shuttingDown(false), debug_inApplyUpdate(false), debug_lastValidateTime(0), watchBytes(0), numWatches(0),
