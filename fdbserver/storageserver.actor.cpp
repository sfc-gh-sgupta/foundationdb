/*
 * storageserver.actor.cpp
 *
 * This source file is part of the FoundationDB open source project
 *
 * Copyright 2013-2018 Apple Inc. and the FoundationDB project authors
 *
 * Licensed under the Apache License, Version 2.0 (the "License");
 * you may not use this file except in compliance with the License.
 * You may obtain a copy of the License at
 *
 *     http://www.apache.org/licenses/LICENSE-2.0
 *
 * Unless required by applicable law or agreed to in writing, software
 * distributed under the License is distributed on an "AS IS" BASIS,
 * WITHOUT WARRANTIES OR CONDITIONS OF ANY KIND, either express or implied.
 * See the License for the specific language governing permissions and
 * limitations under the License.
 */

#include <cinttypes>
#include <functional>
#include <type_traits>
#include <unordered_map>

#include "fdbrpc/fdbrpc.h"
#include "fdbrpc/LoadBalance.h"
#include "flow/ActorCollection.h"
#include "flow/Arena.h"
#include "flow/Hash3.h"
#include "flow/Histogram.h"
#include "flow/IRandom.h"
#include "flow/IndexedSet.h"
#include "flow/SystemMonitor.h"
#include "flow/Tracing.h"
#include "flow/Util.h"
#include "fdbclient/Atomic.h"
#include "fdbclient/DatabaseContext.h"
#include "fdbclient/KeyRangeMap.h"
#include "fdbclient/CommitProxyInterface.h"
#include "fdbclient/NativeAPI.actor.h"
#include "fdbclient/Notified.h"
#include "fdbclient/StatusClient.h"
#include "fdbclient/SystemData.h"
#include "fdbclient/TransactionLineage.h"
#include "fdbclient/VersionedMap.h"
#include "fdbserver/FDBExecHelper.actor.h"
#include "fdbserver/IKeyValueStore.h"
#include "fdbserver/Knobs.h"
#include "fdbserver/LatencyBandConfig.h"
#include "fdbserver/LogProtocolMessage.h"
#include "fdbserver/SpanContextMessage.h"
#include "fdbserver/LogSystem.h"
#include "fdbserver/MoveKeys.actor.h"
#include "fdbserver/MutationTracking.h"
#include "fdbserver/RecoveryState.h"
#include "fdbserver/StorageMetrics.h"
#include "fdbserver/ServerDBInfo.h"
#include "fdbserver/TLogInterface.h"
#include "fdbserver/WaitFailure.h"
#include "fdbserver/WorkerInterface.actor.h"
#include "fdbrpc/sim_validation.h"
#include "fdbrpc/Smoother.h"
#include "fdbrpc/Stats.h"
#include "flow/TDMetric.actor.h"
#include "flow/genericactors.actor.h"

#include "flow/actorcompiler.h" // This must be the last #include.

#ifndef __INTEL_COMPILER
#pragma region Data Structures
#endif

#define SHORT_CIRCUT_ACTUAL_STORAGE 0

namespace {
bool canReplyWith(Error e) {
	switch (e.code()) {
	case error_code_transaction_too_old:
	case error_code_future_version:
	case error_code_wrong_shard_server:
	case error_code_process_behind:
	case error_code_watch_cancelled:
		// case error_code_all_alternatives_failed:
		return true;
	default:
		return false;
	};
}
} // namespace

struct AddingShard : NonCopyable {
	KeyRange keys;
	Future<Void> fetchClient; // holds FetchKeys() actor
	Promise<Void> fetchComplete;
	Promise<Void> readWrite;

	std::deque<Standalone<VerUpdateRef>>
	    updates; // during the Fetching phase, mutations with key in keys and version>=(fetchClient's) fetchVersion;

	struct StorageServer* server;
	Version transferredVersion;

	enum Phase { WaitPrevious, Fetching, Waiting };

	Phase phase;

	AddingShard(StorageServer* server, KeyRangeRef const& keys);

	// When fetchKeys "partially completes" (splits an adding shard in two), this is used to construct the left half
	AddingShard(AddingShard* prev, KeyRange const& keys)
	  : keys(keys), fetchClient(prev->fetchClient), server(prev->server), transferredVersion(prev->transferredVersion),
	    phase(prev->phase) {}
	~AddingShard() {
		if (!fetchComplete.isSet())
			fetchComplete.send(Void());
		if (!readWrite.isSet())
			readWrite.send(Void());
	}

	void addMutation(Version version, MutationRef const& mutation);

	bool isTransferred() const { return phase == Waiting; }
};

class ShardInfo : public ReferenceCounted<ShardInfo>, NonCopyable {
	ShardInfo(KeyRange keys, std::unique_ptr<AddingShard>&& adding, StorageServer* readWrite)
	  : adding(std::move(adding)), readWrite(readWrite), keys(keys) {}

public:
	std::unique_ptr<AddingShard> adding;
	struct StorageServer* readWrite;
	KeyRange keys;
	uint64_t changeCounter;

	static ShardInfo* newNotAssigned(KeyRange keys) { return new ShardInfo(keys, nullptr, nullptr); }
	static ShardInfo* newReadWrite(KeyRange keys, StorageServer* data) { return new ShardInfo(keys, nullptr, data); }
	static ShardInfo* newAdding(StorageServer* data, KeyRange keys) {
		return new ShardInfo(keys, std::make_unique<AddingShard>(data, keys), nullptr);
	}
	static ShardInfo* addingSplitLeft(KeyRange keys, AddingShard* oldShard) {
		return new ShardInfo(keys, std::make_unique<AddingShard>(oldShard, keys), nullptr);
	}

	bool isReadable() const { return readWrite != nullptr; }
	bool notAssigned() const { return !readWrite && !adding; }
	bool assigned() const { return readWrite || adding; }
	bool isInVersionedData() const { return readWrite || (adding && adding->isTransferred()); }
	void addMutation(Version version, MutationRef const& mutation);
	bool isFetched() const { return readWrite || (adding && adding->fetchComplete.isSet()); }

	const char* debugDescribeState() const {
		if (notAssigned())
			return "NotAssigned";
		else if (adding && !adding->isTransferred())
			return "AddingFetching";
		else if (adding)
			return "AddingTransferred";
		else
			return "ReadWrite";
	}
};

struct StorageServerDisk {
	explicit StorageServerDisk(struct StorageServer* data, IKeyValueStore* storage) : data(data), storage(storage) {}

	void makeNewStorageServerDurable();
	bool makeVersionMutationsDurable(Version& prevStorageVersion, Version newStorageVersion, int64_t& bytesLeft);
	void makeVersionDurable(Version version);
	Future<bool> restoreDurableState();

	void changeLogProtocol(Version version, ProtocolVersion protocol);

	void writeMutation(MutationRef mutation);
	void writeKeyValue(KeyValueRef kv);
	void clearRange(KeyRangeRef keys);

	Future<Void> getError() { return storage->getError(); }
	Future<Void> init() { return storage->init(); }
	Future<Void> commit() { return storage->commit(); }

	// SOMEDAY: Put readNextKeyInclusive in IKeyValueStore
	Future<Key> readNextKeyInclusive(KeyRef key) { return readFirstKey(storage, KeyRangeRef(key, allKeys.end)); }
	Future<Optional<Value>> readValue(KeyRef key, Optional<UID> debugID = Optional<UID>()) {
		return storage->readValue(key, debugID);
	}
	Future<Optional<Value>> readValuePrefix(KeyRef key, int maxLength, Optional<UID> debugID = Optional<UID>()) {
		return storage->readValuePrefix(key, maxLength, debugID);
	}
	Future<RangeResult> readRange(KeyRangeRef keys, int rowLimit = 1 << 30, int byteLimit = 1 << 30) {
		return storage->readRange(keys, rowLimit, byteLimit);
	}

	KeyValueStoreType getKeyValueStoreType() const { return storage->getType(); }
	StorageBytes getStorageBytes() const { return storage->getStorageBytes(); }
	std::tuple<size_t, size_t, size_t> getSize() const { return storage->getSize(); }

private:
	struct StorageServer* data;
	IKeyValueStore* storage;

	void writeMutations(const VectorRef<MutationRef>& mutations, Version debugVersion, const char* debugContext);

	ACTOR static Future<Key> readFirstKey(IKeyValueStore* storage, KeyRangeRef range) {
		RangeResult r = wait(storage->readRange(range, 1));
		if (r.size())
			return r[0].key;
		else
			return range.end;
	}
};

struct UpdateEagerReadInfo {
	std::vector<KeyRef> keyBegin;
	std::vector<Key> keyEnd; // these are for ClearRange

	std::vector<std::pair<KeyRef, int>> keys;
	std::vector<Optional<Value>> value;

	Arena arena;

	void addMutations(VectorRef<MutationRef> const& mutations) {
		for (auto& m : mutations)
			addMutation(m);
	}

	void addMutation(MutationRef const& m) {
		// SOMEDAY: Theoretically we can avoid a read if there is an earlier overlapping ClearRange
		if (m.type == MutationRef::ClearRange && !m.param2.startsWith(systemKeys.end))
			keyBegin.push_back(m.param2);
		else if (m.type == MutationRef::CompareAndClear) {
			keyBegin.push_back(keyAfter(m.param1, arena));
			if (keys.size() > 0 && keys.back().first == m.param1) {
				// Don't issue a second read, if the last read was equal to the current key.
				// CompareAndClear is likely to be used after another atomic operation on same key.
				keys.back().second = std::max(keys.back().second, m.param2.size() + 1);
			} else {
				keys.emplace_back(m.param1, m.param2.size() + 1);
			}
		} else if ((m.type == MutationRef::AppendIfFits) || (m.type == MutationRef::ByteMin) ||
		           (m.type == MutationRef::ByteMax))
			keys.emplace_back(m.param1, CLIENT_KNOBS->VALUE_SIZE_LIMIT);
		else if (isAtomicOp((MutationRef::Type)m.type))
			keys.emplace_back(m.param1, m.param2.size());
	}

	void finishKeyBegin() {
		std::sort(keyBegin.begin(), keyBegin.end());
		keyBegin.resize(std::unique(keyBegin.begin(), keyBegin.end()) - keyBegin.begin());
		std::sort(keys.begin(), keys.end(), [](const std::pair<KeyRef, int>& lhs, const std::pair<KeyRef, int>& rhs) {
			return (lhs.first < rhs.first) || (lhs.first == rhs.first && lhs.second > rhs.second);
		});
		keys.resize(std::unique(keys.begin(),
		                        keys.end(),
		                        [](const std::pair<KeyRef, int>& lhs, const std::pair<KeyRef, int>& rhs) {
			                        return lhs.first == rhs.first;
		                        }) -
		            keys.begin());
		// value gets populated in doEagerReads
	}

	Optional<Value>& getValue(KeyRef key) {
		int i = std::lower_bound(keys.begin(),
		                         keys.end(),
		                         std::pair<KeyRef, int>(key, 0),
		                         [](const std::pair<KeyRef, int>& lhs, const std::pair<KeyRef, int>& rhs) {
			                         return lhs.first < rhs.first;
		                         }) -
		        keys.begin();
		ASSERT(i < keys.size() && keys[i].first == key);
		return value[i];
	}

	KeyRef getKeyEnd(KeyRef key) {
		int i = std::lower_bound(keyBegin.begin(), keyBegin.end(), key) - keyBegin.begin();
		ASSERT(i < keyBegin.size() && keyBegin[i] == key);
		return keyEnd[i];
	}
};

const int VERSION_OVERHEAD =
    64 + sizeof(Version) + sizeof(Standalone<VerUpdateRef>) + // mutationLog, 64b overhead for map
    2 * (64 + sizeof(Version) +
         sizeof(Reference<VersionedMap<KeyRef, ValueOrClearToRef>::PTreeT>)); // versioned map [ x2 for
                                                                              // createNewVersion(version+1) ], 64b
                                                                              // overhead for map
static int mvccStorageBytes(MutationRef const& m) {
	return VersionedMap<KeyRef, ValueOrClearToRef>::overheadPerItem * 2 +
	       (MutationRef::OVERHEAD_BYTES + m.param1.size() + m.param2.size()) * 2;
}

struct FetchInjectionInfo {
	Arena arena;
	vector<VerUpdateRef> changes;
};

class ServerWatchMetadata : public ReferenceCounted<ServerWatchMetadata> {
public:
	Key key;
	Optional<Value> value;
	Version version;
	Future<Version> watch_impl;
	Promise<Version> versionPromise;
	Optional<TagSet> tags;
	Optional<UID> debugID;

	ServerWatchMetadata(Key key, Optional<Value> value, Version version, Optional<TagSet> tags, Optional<UID> debugID)
	  : key(key), value(value), version(version), tags(tags), debugID(debugID) {}
};

struct StorageServer {
	typedef VersionedMap<KeyRef, ValueOrClearToRef> VersionedData;

private:
	// versionedData contains sets and clears.

	// * Nonoverlapping: No clear overlaps a set or another clear, or adjoins another clear.
	// ~ Clears are maximal: If versionedData.at(v) contains a clear [b,e) then
	//      there is a key data[e]@v, or e==allKeys.end, or a shard boundary or former boundary at e

	// * Reads are possible: When k is in a readable shard, for any v in [storageVersion, version.get()],
	//      storage[k] + versionedData.at(v)[k] = database[k] @ v    (storage[k] might be @ any version in
	//      [durableVersion, storageVersion])

	// * Transferred shards are partially readable: When k is in an adding, transferred shard, for any v in
	// [transferredVersion, version.get()],
	//      storage[k] + versionedData.at(v)[k] = database[k] @ v

	// * versionedData contains versions [storageVersion(), version.get()].  It might also contain version
	// (version.get()+1), in which changeDurableVersion may be deleting ghosts, and/or it might
	//      contain later versions if applyUpdate is on the stack.

	// * Old shards are erased: versionedData.atLatest() has entries (sets or intersecting clears) only for keys in
	// readable or adding,transferred shards.
	//   Earlier versions may have extra entries for shards that *were* readable or adding,transferred when those
	//   versions were the latest, but they eventually are forgotten.

	// * Old mutations are erased: All items in versionedData.atLatest() have insertVersion() > durableVersion(), but
	// views
	//   at older versions may contain older items which are also in storage (this is OK because of idempotency)

	VersionedData versionedData;
	std::map<Version, Standalone<VerUpdateRef>> mutationLog; // versions (durableVersion, version]
	std::unordered_map<KeyRef, Reference<ServerWatchMetadata>> watchMap; // keep track of server watches

public:
public:
	// Histograms
	struct FetchKeysHistograms {
		const Reference<Histogram> latency;
		const Reference<Histogram> bytes;
		const Reference<Histogram> bandwidth;

		FetchKeysHistograms()
		  : latency(Histogram::getHistogram(STORAGESERVER_HISTOGRAM_GROUP,
		                                    FETCH_KEYS_LATENCY_HISTOGRAM,
		                                    Histogram::Unit::microseconds)),
		    bytes(Histogram::getHistogram(STORAGESERVER_HISTOGRAM_GROUP,
		                                  FETCH_KEYS_BYTES_HISTOGRAM,
		                                  Histogram::Unit::bytes)),
		    bandwidth(Histogram::getHistogram(STORAGESERVER_HISTOGRAM_GROUP,
		                                      FETCH_KEYS_BYTES_PER_SECOND_HISTOGRAM,
		                                      Histogram::Unit::bytes_per_second)) {}
	} fetchKeysHistograms;

	// watch map operations
	Reference<ServerWatchMetadata> getWatchMetadata(KeyRef key) const;
	KeyRef setWatchMetadata(Reference<ServerWatchMetadata> metadata);
	void deleteWatchMetadata(KeyRef key);
	void clearWatchMetadata();

	class CurrentRunningFetchKeys {
		std::unordered_map<UID, double> startTimeMap;
		std::unordered_map<UID, KeyRange> keyRangeMap;

		static const StringRef emptyString;
		static const KeyRangeRef emptyKeyRange;

	public:
		void recordStart(const UID id, const KeyRange& keyRange) {
			startTimeMap[id] = now();
			keyRangeMap[id] = keyRange;
		}

		void recordFinish(const UID id) {
			startTimeMap.erase(id);
			keyRangeMap.erase(id);
		}

		std::pair<double, KeyRange> longestTime() const {
			if (numRunning() == 0) {
				return { -1, emptyKeyRange };
			}

			const double currentTime = now();
			double longest = 0;
			UID UIDofLongest;
			for (const auto& kv : startTimeMap) {
				const double currentRunningTime = currentTime - kv.second;
				if (longest <= currentRunningTime) {
					longest = currentRunningTime;
					UIDofLongest = kv.first;
				}
			}
			if (BUGGIFY) {
				UIDofLongest = deterministicRandom()->randomUniqueID();
			}
			auto it = keyRangeMap.find(UIDofLongest);
			if (it != keyRangeMap.end()) {
				return { longest, it->second };
			}
			return { -1, emptyKeyRange };
		}

		int numRunning() const { return startTimeMap.size(); }
	} currentRunningFetchKeys;

	Tag tag;
	vector<std::pair<Version, Tag>> history;
	vector<std::pair<Version, Tag>> allHistory;
	Version poppedAllAfter;
	std::map<Version, Arena>
	    freeable; // for each version, an Arena that must be held until that version is < oldestVersion
	Arena lastArena;
	double cpuUsage;
	double diskUsage;

	std::map<Version, Standalone<VerUpdateRef>> const& getMutationLog() const { return mutationLog; }
	std::map<Version, Standalone<VerUpdateRef>>& getMutableMutationLog() { return mutationLog; }
	VersionedData const& data() const { return versionedData; }
	VersionedData& mutableData() { return versionedData; }

	double old_rate = 1.0;
	double currentRate() {
		auto versionLag = version.get() - durableVersion.get();
		double res;
		if (versionLag >= SERVER_KNOBS->STORAGE_DURABILITY_LAG_HARD_MAX) {
			res = 0.0;
		} else if (versionLag > SERVER_KNOBS->STORAGE_DURABILITY_LAG_SOFT_MAX) {
			res =
			    1.0 -
			    (double(versionLag - SERVER_KNOBS->STORAGE_DURABILITY_LAG_SOFT_MAX) /
			     double(SERVER_KNOBS->STORAGE_DURABILITY_LAG_HARD_MAX - SERVER_KNOBS->STORAGE_DURABILITY_LAG_SOFT_MAX));
		} else {
			res = 1.0;
		}
		if (res != old_rate) {
			TraceEvent(SevDebug, "LocalRatekeeperChange", thisServerID)
			    .detail("Old", old_rate)
			    .detail("New", res)
			    .detail("NonDurableVersions", versionLag);
			old_rate = res;
		}
		return res;
	}

	void addMutationToMutationLogOrStorage(
	    Version ver,
	    MutationRef m); // Appends m to mutationLog@ver, or to storage if ver==invalidVersion

	// Update the byteSample, and write the updates to the mutation log@ver, or to storage if ver==invalidVersion
	void byteSampleApplyMutation(MutationRef const& m, Version ver);
	void byteSampleApplySet(KeyValueRef kv, Version ver);
	void byteSampleApplyClear(KeyRangeRef range, Version ver);

	void popVersion(Version v, bool popAllTags = false) {
		if (logSystem) {
			if (v > poppedAllAfter) {
				popAllTags = true;
				poppedAllAfter = std::numeric_limits<Version>::max();
			}

			vector<std::pair<Version, Tag>>* hist = &history;
			vector<std::pair<Version, Tag>> allHistoryCopy;
			if (popAllTags) {
				allHistoryCopy = allHistory;
				hist = &allHistoryCopy;
			}

			while (hist->size() && v > hist->back().first) {
				logSystem->pop(v, hist->back().second);
				hist->pop_back();
			}
			if (hist->size()) {
				logSystem->pop(v, hist->back().second);
			} else {
				logSystem->pop(v, tag);
			}
		}
	}

	Standalone<VerUpdateRef>& addVersionToMutationLog(Version v) {
		// return existing version...
		auto m = mutationLog.find(v);
		if (m != mutationLog.end())
			return m->second;

		// ...or create a new one
		auto& u = mutationLog[v];
		u.version = v;
		if (lastArena.getSize() >= 65536)
			lastArena = Arena(4096);
		u.arena() = lastArena;
		counters.bytesInput += VERSION_OVERHEAD;
		return u;
	}

	MutationRef addMutationToMutationLog(Standalone<VerUpdateRef>& mLV, MutationRef const& m) {
		byteSampleApplyMutation(m, mLV.version);
		counters.bytesInput += mvccStorageBytes(m);
		return mLV.push_back_deep(mLV.arena(), m);
	}

	StorageServerDisk storage;

	KeyRangeMap<Reference<ShardInfo>> shards;
	uint64_t shardChangeCounter; // max( shards->changecounter )

	KeyRangeMap<bool> cachedRangeMap; // indicates if a key-range is being cached

	// newestAvailableVersion[k]
	//   == invalidVersion -> k is unavailable at all versions
	//   <= storageVersion -> k is unavailable at all versions (but might be read anyway from storage if we are in the
	//   process of committing makeShardDurable)
	//   == v              -> k is readable (from storage+versionedData) @ [storageVersion,v], and not being updated
	//   when version increases
	//   == latestVersion  -> k is readable (from storage+versionedData) @ [storageVersion,version.get()], and thus
	//   stays available when version increases
	CoalescedKeyRangeMap<Version> newestAvailableVersion;

	CoalescedKeyRangeMap<Version> newestDirtyVersion; // Similar to newestAvailableVersion, but includes (only) keys
	                                                  // that were only partly available (due to cancelled fetchKeys)

	// The following are in rough order from newest to oldest
	Version lastTLogVersion, lastVersionWithData, restoredVersion;
	NotifiedVersion version;
	NotifiedVersion desiredOldestVersion; // We can increase oldestVersion (and then durableVersion) to this version
	                                      // when the disk permits
	NotifiedVersion oldestVersion; // See also storageVersion()
	NotifiedVersion durableVersion; // At least this version will be readable from storage after a power failure
	Version rebootAfterDurableVersion;
	int8_t primaryLocality;

	Deque<std::pair<Version, Version>> recoveryVersionSkips;
	int64_t versionLag; // An estimate for how many versions it takes for the data to move from the logs to this storage
	                    // server

	ProtocolVersion logProtocol;

	Reference<ILogSystem> logSystem;
	Reference<ILogSystem::IPeekCursor> logCursor;

	UID thisServerID;
	Key sk;
	Reference<AsyncVar<ServerDBInfo>> db;
	Database cx;
	ActorCollection actors;

	StorageServerMetrics metrics;
	CoalescedKeyRangeMap<bool, int64_t, KeyBytesMetric<int64_t>> byteSampleClears;
	AsyncVar<bool> byteSampleClearsTooLarge;
	Future<Void> byteSampleRecovery;
	Future<Void> durableInProgress;

	AsyncMap<Key, bool> watches;
	int64_t watchBytes;
	int64_t numWatches;
	AsyncVar<bool> noRecentUpdates;
	double lastUpdate;

	Int64MetricHandle readQueueSizeMetric;

	std::string folder;

	// defined only during splitMutations()/addMutation()
	UpdateEagerReadInfo* updateEagerReads;

	FlowLock durableVersionLock;
	FlowLock fetchKeysParallelismLock;
	vector<Promise<FetchInjectionInfo*>> readyFetchKeys;

	int64_t instanceID;

	Promise<Void> otherError;
	Promise<Void> coreStarted;
	bool shuttingDown;

	bool behind;
	bool versionBehind;

	bool debug_inApplyUpdate;
	double debug_lastValidateTime;

	int maxQueryQueue;
	int getAndResetMaxQueryQueueSize() {
		int val = maxQueryQueue;
		maxQueryQueue = 0;
		return val;
	}

	struct TransactionTagCounter {
		struct TagInfo {
			TransactionTag tag;
			double rate;
			double fractionalBusyness;

			TagInfo(TransactionTag const& tag, double rate, double fractionalBusyness)
			  : tag(tag), rate(rate), fractionalBusyness(fractionalBusyness) {}
		};

		TransactionTagMap<int64_t> intervalCounts;
		int64_t intervalTotalSampledCount = 0;
		TransactionTag busiestTag;
		int64_t busiestTagCount = 0;
		double intervalStart = 0;

		Optional<TagInfo> previousBusiestTag;

		int64_t costFunction(int64_t bytes) { return bytes / SERVER_KNOBS->READ_COST_BYTE_FACTOR + 1; }

		void addRequest(Optional<TagSet> const& tags, int64_t bytes) {
			if (tags.present()) {
				TEST(true); // Tracking tag on storage server
				double cost = costFunction(bytes);
				for (auto& tag : tags.get()) {
					int64_t& count = intervalCounts[TransactionTag(tag, tags.get().getArena())];
					count += cost;
					if (count > busiestTagCount) {
						busiestTagCount = count;
						busiestTag = tag;
					}
				}

				intervalTotalSampledCount += cost;
			}
		}

		void startNewInterval(UID id) {
			double elapsed = now() - intervalStart;
			previousBusiestTag.reset();
			if (intervalStart > 0 && CLIENT_KNOBS->READ_TAG_SAMPLE_RATE > 0 && elapsed > 0) {
				double rate = busiestTagCount / CLIENT_KNOBS->READ_TAG_SAMPLE_RATE / elapsed;
				if (rate > SERVER_KNOBS->MIN_TAG_READ_PAGES_RATE) {
					previousBusiestTag = TagInfo(busiestTag, rate, (double)busiestTagCount / intervalTotalSampledCount);
				}

				TraceEvent("BusiestReadTag", id)
				    .detail("Elapsed", elapsed)
				    .detail("Tag", printable(busiestTag))
				    .detail("TagCost", busiestTagCount)
				    .detail("TotalSampledCost", intervalTotalSampledCount)
				    .detail("Reported", previousBusiestTag.present())
				    .trackLatest(id.toString() + "/BusiestReadTag");
			}

			intervalCounts.clear();
			intervalTotalSampledCount = 0;
			busiestTagCount = 0;
			intervalStart = now();
		}

		Optional<TagInfo> getBusiestTag() const { return previousBusiestTag; }
	};

	TransactionTagCounter transactionTagCounter;

	Optional<LatencyBandConfig> latencyBandConfig;

	struct Counters {
		CounterCollection cc;
		Counter allQueries, getKeyQueries, getValueQueries, getRangeQueries, getRangeStreamQueries, finishedQueries,
		    lowPriorityQueries, rowsQueried, bytesQueried, watchQueries, emptyQueries;
		Counter bytesInput, bytesDurable, bytesFetched,
		    mutationBytes; // Like bytesInput but without MVCC accounting
		Counter sampledBytesCleared;
		Counter mutations, setMutations, clearRangeMutations, atomicMutations;
		Counter updateBatches, updateVersions;
		Counter loops;
		Counter fetchWaitingMS, fetchWaitingCount, fetchExecutingMS, fetchExecutingCount;
		Counter readsRejected;

		LatencySample readLatencySample;
		LatencyBands readLatencyBands;

		Counters(StorageServer* self)
		  : cc("StorageServer", self->thisServerID.toString()), getKeyQueries("GetKeyQueries", cc),
		    getValueQueries("GetValueQueries", cc), getRangeQueries("GetRangeQueries", cc),
		    getRangeStreamQueries("GetRangeStreamQueries", cc), allQueries("QueryQueue", cc),
		    finishedQueries("FinishedQueries", cc), lowPriorityQueries("LowPriorityQueries", cc),
		    rowsQueried("RowsQueried", cc), bytesQueried("BytesQueried", cc), watchQueries("WatchQueries", cc),
		    emptyQueries("EmptyQueries", cc), bytesInput("BytesInput", cc), bytesDurable("BytesDurable", cc),
		    bytesFetched("BytesFetched", cc), mutationBytes("MutationBytes", cc),
		    sampledBytesCleared("SampledBytesCleared", cc), mutations("Mutations", cc),
		    setMutations("SetMutations", cc), clearRangeMutations("ClearRangeMutations", cc),
		    atomicMutations("AtomicMutations", cc), updateBatches("UpdateBatches", cc),
		    updateVersions("UpdateVersions", cc), loops("Loops", cc), fetchWaitingMS("FetchWaitingMS", cc),
		    fetchWaitingCount("FetchWaitingCount", cc), fetchExecutingMS("FetchExecutingMS", cc),
		    fetchExecutingCount("FetchExecutingCount", cc), readsRejected("ReadsRejected", cc),
		    readLatencySample("ReadLatencyMetrics",
		                      self->thisServerID,
		                      SERVER_KNOBS->LATENCY_METRICS_LOGGING_INTERVAL,
		                      SERVER_KNOBS->LATENCY_SAMPLE_SIZE),
		    readLatencyBands("ReadLatencyBands", self->thisServerID, SERVER_KNOBS->STORAGE_LOGGING_DELAY) {
			specialCounter(cc, "LastTLogVersion", [self]() { return self->lastTLogVersion; });
			specialCounter(cc, "Version", [self]() { return self->version.get(); });
			specialCounter(cc, "StorageVersion", [self]() { return self->storageVersion(); });
			specialCounter(cc, "DurableVersion", [self]() { return self->durableVersion.get(); });
			specialCounter(cc, "DesiredOldestVersion", [self]() { return self->desiredOldestVersion.get(); });
			specialCounter(cc, "VersionLag", [self]() { return self->versionLag; });
			specialCounter(cc, "LocalRate", [self] { return self->currentRate() * 100; });
			specialCounter(cc, "BytesReadSampleCount", [self]() { return self->metrics.bytesReadSample.queue.size(); });
			specialCounter(
			    cc, "FetchKeysFetchActive", [self]() { return self->fetchKeysParallelismLock.activePermits(); });
			specialCounter(cc, "FetchKeysWaiting", [self]() { return self->fetchKeysParallelismLock.waiters(); });
			specialCounter(cc, "QueryQueueMax", [self]() { return self->getAndResetMaxQueryQueueSize(); });
			specialCounter(cc, "BytesStored", [self]() { return self->metrics.byteSample.getEstimate(allKeys); });
			specialCounter(cc, "ActiveWatches", [self]() { return self->numWatches; });
			specialCounter(cc, "WatchBytes", [self]() { return self->watchBytes; });
<<<<<<< HEAD
			specialCounter(cc, "KvstoreBytesUsed", [self]() { return self->storage.getStorageBytes().used; });
			specialCounter(cc, "KvstoreBytesFree", [self]() { return self->storage.getStorageBytes().free; });
			specialCounter(cc, "KvstoreBytesAvailable", [self]() { return self->storage.getStorageBytes().available; });
			specialCounter(cc, "KvstoreBytesTotal", [self]() { return self->storage.getStorageBytes().total; });
=======

>>>>>>> 3917c407
			specialCounter(cc, "KvstoreSizeTotal", [self]() { return std::get<0>(self->storage.getSize()); });
			specialCounter(cc, "KvstoreNodeTotal", [self]() { return std::get<1>(self->storage.getSize()); });
			specialCounter(cc, "KvstoreInlineKey", [self]() { return std::get<2>(self->storage.getSize()); });
		}
	} counters;

	StorageServer(IKeyValueStore* storage,
	              Reference<AsyncVar<ServerDBInfo>> const& db,
	              StorageServerInterface const& ssi)
	  : fetchKeysHistograms(), instanceID(deterministicRandom()->randomUniqueID().first()), storage(this, storage),
	    db(db), actors(false), lastTLogVersion(0), lastVersionWithData(0), restoredVersion(0),
	    rebootAfterDurableVersion(std::numeric_limits<Version>::max()), durableInProgress(Void()), versionLag(0),
	    primaryLocality(tagLocalityInvalid), updateEagerReads(0), shardChangeCounter(0),
	    fetchKeysParallelismLock(SERVER_KNOBS->FETCH_KEYS_PARALLELISM_BYTES), shuttingDown(false),
	    debug_inApplyUpdate(false), debug_lastValidateTime(0), watchBytes(0), numWatches(0), logProtocol(0),
	    counters(this), tag(invalidTag), maxQueryQueue(0), thisServerID(ssi.id()),
	    readQueueSizeMetric(LiteralStringRef("StorageServer.ReadQueueSize")), behind(false), versionBehind(false),
	    byteSampleClears(false, LiteralStringRef("\xff\xff\xff")), noRecentUpdates(false), lastUpdate(now()),
	    poppedAllAfter(std::numeric_limits<Version>::max()), cpuUsage(0.0), diskUsage(0.0) {
		version.initMetric(LiteralStringRef("StorageServer.Version"), counters.cc.id);
		oldestVersion.initMetric(LiteralStringRef("StorageServer.OldestVersion"), counters.cc.id);
		durableVersion.initMetric(LiteralStringRef("StorageServer.DurableVersion"), counters.cc.id);
		desiredOldestVersion.initMetric(LiteralStringRef("StorageServer.DesiredOldestVersion"), counters.cc.id);

		newestAvailableVersion.insert(allKeys, invalidVersion);
		newestDirtyVersion.insert(allKeys, invalidVersion);
		addShard(ShardInfo::newNotAssigned(allKeys));

		cx = openDBOnServer(db, TaskPriority::DefaultEndpoint, true, true);
	}

	//~StorageServer() { fclose(log); }

	// Puts the given shard into shards.  The caller is responsible for adding shards
	//   for all ranges in shards.getAffectedRangesAfterInsertion(newShard->keys)), because these
	//   shards are invalidated by the call.
	void addShard(ShardInfo* newShard) {
		ASSERT(!newShard->keys.empty());
		newShard->changeCounter = ++shardChangeCounter;
		//TraceEvent("AddShard", this->thisServerID).detail("KeyBegin", newShard->keys.begin).detail("KeyEnd", newShard->keys.end).detail("State", newShard->isReadable() ? "Readable" : newShard->notAssigned() ? "NotAssigned" : "Adding").detail("Version", this->version.get());
		/*auto affected = shards.getAffectedRangesAfterInsertion( newShard->keys, Reference<ShardInfo>() );
		for(auto i = affected.begin(); i != affected.end(); ++i)
		    shards.insert( *i, Reference<ShardInfo>() );*/
		shards.insert(newShard->keys, Reference<ShardInfo>(newShard));
	}
	void addMutation(Version version,
	                 MutationRef const& mutation,
	                 KeyRangeRef const& shard,
	                 UpdateEagerReadInfo* eagerReads);
	void setInitialVersion(Version ver) {
		version = ver;
		desiredOldestVersion = ver;
		oldestVersion = ver;
		durableVersion = ver;
		lastVersionWithData = ver;
		restoredVersion = ver;

		mutableData().createNewVersion(ver);
		mutableData().forgetVersionsBefore(ver);
	}

	// This is the maximum version that might be read from storage (the minimum version is durableVersion)
	Version storageVersion() const { return oldestVersion.get(); }

	bool isReadable(KeyRangeRef const& keys) {
		auto sh = shards.intersectingRanges(keys);
		for (auto i = sh.begin(); i != sh.end(); ++i)
			if (!i->value()->isReadable())
				return false;
		return true;
	}

	void checkChangeCounter(uint64_t oldShardChangeCounter, KeyRef const& key) {
		if (oldShardChangeCounter != shardChangeCounter && shards[key]->changeCounter > oldShardChangeCounter) {
			TEST(true); // shard change during getValueQ
			throw wrong_shard_server();
		}
	}

	void checkChangeCounter(uint64_t oldShardChangeCounter, KeyRangeRef const& keys) {
		if (oldShardChangeCounter != shardChangeCounter) {
			auto sh = shards.intersectingRanges(keys);
			for (auto i = sh.begin(); i != sh.end(); ++i)
				if (i->value()->changeCounter > oldShardChangeCounter) {
					TEST(true); // shard change during range operation
					throw wrong_shard_server();
				}
		}
	}

	Counter::Value queueSize() { return counters.bytesInput.getValue() - counters.bytesDurable.getValue(); }

	// penalty used by loadBalance() to balance requests among SSes. We prefer SS with less write queue size.
	double getPenalty() {
		return std::max(std::max(1.0,
		                         (queueSize() - (SERVER_KNOBS->TARGET_BYTES_PER_STORAGE_SERVER -
		                                         2.0 * SERVER_KNOBS->SPRING_BYTES_STORAGE_SERVER)) /
		                             SERVER_KNOBS->SPRING_BYTES_STORAGE_SERVER),
		                (currentRate() < 1e-6 ? 1e6 : 1.0 / currentRate()));
	}

	// Normally the storage server prefers to serve read requests over making mutations
	// durable to disk. However, when the storage server falls to far behind on
	// making mutations durable, this function will change the priority to prefer writes.
	Future<Void> getQueryDelay() {
		if ((version.get() - durableVersion.get() > SERVER_KNOBS->LOW_PRIORITY_DURABILITY_LAG) ||
		    (queueSize() > SERVER_KNOBS->LOW_PRIORITY_STORAGE_QUEUE_BYTES)) {
			++counters.lowPriorityQueries;
			return delay(0, TaskPriority::LowPriorityRead);
		}
		return delay(0, TaskPriority::DefaultEndpoint);
	}

	template <class Reply>
	using isLoadBalancedReply = std::is_base_of<LoadBalancedReply, Reply>;

	template <class Reply>
	static typename std::enable_if<isLoadBalancedReply<Reply>::value, void>::type
	sendErrorWithPenalty(const ReplyPromise<Reply>& promise, const Error& err, double penalty) {
		Reply reply;
		reply.error = err;
		reply.penalty = penalty;
		promise.send(reply);
	}

	template <class Reply>
	static typename std::enable_if<!isLoadBalancedReply<Reply>::value, void>::type
	sendErrorWithPenalty(const ReplyPromise<Reply>& promise, const Error& err, double) {
		promise.sendError(err);
	}

	template <class Request>
	bool shouldRead(const Request& request) {
		auto rate = currentRate();
		if (rate < SERVER_KNOBS->STORAGE_DURABILITY_LAG_REJECT_THRESHOLD &&
		    deterministicRandom()->random01() >
		        std::max(SERVER_KNOBS->STORAGE_DURABILITY_LAG_MIN_RATE,
		                 rate / SERVER_KNOBS->STORAGE_DURABILITY_LAG_REJECT_THRESHOLD)) {
			sendErrorWithPenalty(request.reply, server_overloaded(), getPenalty());
			++counters.readsRejected;
			return false;
		}
		return true;
	}

	template <class Request, class HandleFunction>
	Future<Void> readGuard(const Request& request, const HandleFunction& fun) {
		bool read = shouldRead(request);
		if (!read) {
			return Void();
		}
		return fun(this, request);
	}
};

const StringRef StorageServer::CurrentRunningFetchKeys::emptyString = LiteralStringRef("");
const KeyRangeRef StorageServer::CurrentRunningFetchKeys::emptyKeyRange =
    KeyRangeRef(StorageServer::CurrentRunningFetchKeys::emptyString,
                StorageServer::CurrentRunningFetchKeys::emptyString);

// If and only if key:=value is in (storage+versionedData),    // NOT ACTUALLY: and key < allKeys.end,
//   and H(key) < |key+value|/bytesPerSample,
//     let sampledSize = max(|key+value|,bytesPerSample)
//     persistByteSampleKeys.begin()+key := sampledSize is in storage
//     (key,sampledSize) is in byteSample

// So P(key is sampled) * sampledSize == |key+value|

void StorageServer::byteSampleApplyMutation(MutationRef const& m, Version ver) {
	if (m.type == MutationRef::ClearRange)
		byteSampleApplyClear(KeyRangeRef(m.param1, m.param2), ver);
	else if (m.type == MutationRef::SetValue)
		byteSampleApplySet(KeyValueRef(m.param1, m.param2), ver);
	else
		ASSERT(false); // Mutation of unknown type modfying byte sample
}

// watchMap Operations
Reference<ServerWatchMetadata> StorageServer::getWatchMetadata(KeyRef key) const {
	const auto it = watchMap.find(key);
	if (it == watchMap.end())
		return Reference<ServerWatchMetadata>();
	return it->second;
}

KeyRef StorageServer::setWatchMetadata(Reference<ServerWatchMetadata> metadata) {
	KeyRef keyRef = metadata->key.contents();

	watchMap[keyRef] = metadata;
	return keyRef;
}

void StorageServer::deleteWatchMetadata(KeyRef key) {
	watchMap.erase(key);
}

void StorageServer::clearWatchMetadata() {
	watchMap.clear();
}

#ifndef __INTEL_COMPILER
#pragma endregion
#endif

/////////////////////////////////// Validation ///////////////////////////////////////
#ifndef __INTEL_COMPILER
#pragma region Validation
#endif
bool validateRange(StorageServer::VersionedData::ViewAtVersion const& view,
                   KeyRangeRef range,
                   Version version,
                   UID id,
                   Version minInsertVersion) {
	// * Nonoverlapping: No clear overlaps a set or another clear, or adjoins another clear.
	// * Old mutations are erased: All items in versionedData.atLatest() have insertVersion() > durableVersion()

	//TraceEvent("ValidateRange", id).detail("KeyBegin", range.begin).detail("KeyEnd", range.end).detail("Version", version);
	KeyRef k;
	bool ok = true;
	bool kIsClear = false;
	auto i = view.lower_bound(range.begin);
	if (i != view.begin())
		--i;
	for (; i != view.end() && i.key() < range.end; ++i) {
		ASSERT(i.insertVersion() > minInsertVersion);
		if (kIsClear && i->isClearTo() ? i.key() <= k : i.key() < k) {
			TraceEvent(SevError, "InvalidRange", id)
			    .detail("Key1", k)
			    .detail("Key2", i.key())
			    .detail("Version", version);
			ok = false;
		}
		// ASSERT( i.key() >= k );
		kIsClear = i->isClearTo();
		k = kIsClear ? i->getEndKey() : i.key();
	}
	return ok;
}

void validate(StorageServer* data, bool force = false) {
	try {
		if (force || (EXPENSIVE_VALIDATION)) {
			data->newestAvailableVersion.validateCoalesced();
			data->newestDirtyVersion.validateCoalesced();

			for (auto s = data->shards.ranges().begin(); s != data->shards.ranges().end(); ++s) {
				ASSERT(s->value()->keys == s->range());
				ASSERT(!s->value()->keys.empty());
			}

			for (auto s = data->shards.ranges().begin(); s != data->shards.ranges().end(); ++s)
				if (s->value()->isReadable()) {
					auto ar = data->newestAvailableVersion.intersectingRanges(s->range());
					for (auto a = ar.begin(); a != ar.end(); ++a)
						ASSERT(a->value() == latestVersion);
				}

			// * versionedData contains versions [storageVersion(), version.get()].  It might also contain version
			// (version.get()+1), in which changeDurableVersion may be deleting ghosts, and/or it might
			//      contain later versions if applyUpdate is on the stack.
			ASSERT(data->data().getOldestVersion() == data->storageVersion());
			ASSERT(data->data().getLatestVersion() == data->version.get() ||
			       data->data().getLatestVersion() == data->version.get() + 1 ||
			       (data->debug_inApplyUpdate && data->data().getLatestVersion() > data->version.get()));

			auto latest = data->data().atLatest();

			// * Old shards are erased: versionedData.atLatest() has entries (sets or clear *begins*) only for keys in
			// readable or adding,transferred shards.
			for (auto s = data->shards.ranges().begin(); s != data->shards.ranges().end(); ++s) {
				ShardInfo* shard = s->value().getPtr();
				if (!shard->isInVersionedData()) {
					if (latest.lower_bound(s->begin()) != latest.lower_bound(s->end())) {
						TraceEvent(SevError, "VF", data->thisServerID)
						    .detail("LastValidTime", data->debug_lastValidateTime)
						    .detail("KeyBegin", s->begin())
						    .detail("KeyEnd", s->end())
						    .detail("FirstKey", latest.lower_bound(s->begin()).key())
						    .detail("FirstInsertV", latest.lower_bound(s->begin()).insertVersion());
					}
					ASSERT(latest.lower_bound(s->begin()) == latest.lower_bound(s->end()));
				}
			}

			latest.validate();
			validateRange(latest, allKeys, data->version.get(), data->thisServerID, data->durableVersion.get());

			data->debug_lastValidateTime = now();
		}
	} catch (...) {
		TraceEvent(SevError, "ValidationFailure", data->thisServerID)
		    .detail("LastValidTime", data->debug_lastValidateTime);
		throw;
	}
}
#ifndef __INTEL_COMPILER
#pragma endregion
#endif

void updateProcessStats(StorageServer* self) {
	if (g_network->isSimulated()) {
		// diskUsage and cpuUsage are not relevant in the simulator,
		// and relying on the actual values could break seed determinism
		self->cpuUsage = 100.0;
		self->diskUsage = 100.0;
		return;
	}

	SystemStatistics sysStats = getSystemStatistics();
	if (sysStats.initialized) {
		self->cpuUsage = 100 * sysStats.processCPUSeconds / sysStats.elapsed;
		self->diskUsage = 100 * std::max(0.0, (sysStats.elapsed - sysStats.processDiskIdleSeconds) / sysStats.elapsed);
	}
}

///////////////////////////////////// Queries /////////////////////////////////
#ifndef __INTEL_COMPILER
#pragma region Queries
#endif

ACTOR Future<Version> waitForVersionActor(StorageServer* data, Version version, SpanID spanContext) {
	state Span span("SS.WaitForVersion"_loc, { spanContext });
	choose {
		when(wait(data->version.whenAtLeast(version))) {
			// FIXME: A bunch of these can block with or without the following delay 0.
			// wait( delay(0) );  // don't do a whole bunch of these at once
			if (version < data->oldestVersion.get())
				throw transaction_too_old(); // just in case
			return version;
		}
		when(wait(delay(SERVER_KNOBS->FUTURE_VERSION_DELAY))) {
			if (deterministicRandom()->random01() < 0.001)
				TraceEvent(SevWarn, "ShardServerFutureVersion1000x", data->thisServerID)
				    .detail("Version", version)
				    .detail("MyVersion", data->version.get())
				    .detail("ServerID", data->thisServerID);
			throw future_version();
		}
	}
}

Future<Version> waitForVersion(StorageServer* data, Version version, SpanID spanContext) {
	if (version == latestVersion) {
		version = std::max(Version(1), data->version.get());
	}

	if (version < data->oldestVersion.get() || version <= 0) {
		return transaction_too_old();
	} else if (version <= data->version.get()) {
		return version;
	}

	if ((data->behind || data->versionBehind) && version > data->version.get()) {
		return process_behind();
	}

	if (deterministicRandom()->random01() < 0.001) {
		TraceEvent("WaitForVersion1000x");
	}
	return waitForVersionActor(data, version, spanContext);
}

ACTOR Future<Version> waitForVersionNoTooOld(StorageServer* data, Version version) {
	// This could become an Actor transparently, but for now it just does the lookup
	if (version == latestVersion)
		version = std::max(Version(1), data->version.get());
	if (version <= data->version.get())
		return version;
	choose {
		when(wait(data->version.whenAtLeast(version))) { return version; }
		when(wait(delay(SERVER_KNOBS->FUTURE_VERSION_DELAY))) {
			if (deterministicRandom()->random01() < 0.001)
				TraceEvent(SevWarn, "ShardServerFutureVersion1000x", data->thisServerID)
				    .detail("Version", version)
				    .detail("MyVersion", data->version.get())
				    .detail("ServerID", data->thisServerID);
			throw future_version();
		}
	}
}

ACTOR Future<Void> getValueQ(StorageServer* data, GetValueRequest req) {
	state int64_t resultSize = 0;
	Span span("SS:getValue"_loc, { req.spanContext });
	span.addTag("key"_sr, req.key);
	currentLineage->modify(&TransactionLineage::txID) = req.spanContext.first();

	try {
		++data->counters.getValueQueries;
		++data->counters.allQueries;
		++data->readQueueSizeMetric;
		data->maxQueryQueue = std::max<int>(
		    data->maxQueryQueue, data->counters.allQueries.getValue() - data->counters.finishedQueries.getValue());

		// Active load balancing runs at a very high priority (to obtain accurate queue lengths)
		// so we need to downgrade here
		wait(data->getQueryDelay());

		if (req.debugID.present())
			g_traceBatch.addEvent("GetValueDebug",
			                      req.debugID.get().first(),
			                      "getValueQ.DoRead"); //.detail("TaskID", g_network->getCurrentTask());

		state Optional<Value> v;
		state Version version = wait(waitForVersion(data, req.version, req.spanContext));
		if (req.debugID.present())
			g_traceBatch.addEvent("GetValueDebug",
			                      req.debugID.get().first(),
			                      "getValueQ.AfterVersion"); //.detail("TaskID", g_network->getCurrentTask());

		state uint64_t changeCounter = data->shardChangeCounter;

		if (!data->shards[req.key]->isReadable()) {
			//TraceEvent("WrongShardServer", data->thisServerID).detail("Key", req.key).detail("Version", version).detail("In", "getValueQ");
			throw wrong_shard_server();
		}

		state int path = 0;
		auto i = data->data().at(version).lastLessOrEqual(req.key);
		if (i && i->isValue() && i.key() == req.key) {
			v = (Value)i->getValue();
			path = 1;
		} else if (!i || !i->isClearTo() || i->getEndKey() <= req.key) {
			path = 2;
			Optional<Value> vv = wait(data->storage.readValue(req.key, req.debugID));
			// Validate that while we were reading the data we didn't lose the version or shard
			if (version < data->storageVersion()) {
				TEST(true); // transaction_too_old after readValue
				throw transaction_too_old();
			}
			data->checkChangeCounter(changeCounter, req.key);
			v = vv;
		}

		DEBUG_MUTATION("ShardGetValue",
		               version,
		               MutationRef(MutationRef::DebugKey, req.key, v.present() ? v.get() : LiteralStringRef("<null>")));
		DEBUG_MUTATION("ShardGetPath",
		               version,
		               MutationRef(MutationRef::DebugKey,
		                           req.key,
		                           path == 0   ? LiteralStringRef("0")
		                           : path == 1 ? LiteralStringRef("1")
		                                       : LiteralStringRef("2")));

		/*
		StorageMetrics m;
		m.bytesPerKSecond = req.key.size() + (v.present() ? v.get().size() : 0);
		m.iosPerKSecond = 1;
		data->metrics.notify(req.key, m);
		*/

		if (v.present()) {
			++data->counters.rowsQueried;
			resultSize = v.get().size();
			data->counters.bytesQueried += resultSize;
		} else {
			++data->counters.emptyQueries;
		}

		if (SERVER_KNOBS->READ_SAMPLING_ENABLED) {
			// If the read yields no value, randomly sample the empty read.
			int64_t bytesReadPerKSecond =
			    v.present() ? std::max((int64_t)(req.key.size() + v.get().size()), SERVER_KNOBS->EMPTY_READ_PENALTY)
			                : SERVER_KNOBS->EMPTY_READ_PENALTY;
			data->metrics.notifyBytesReadPerKSecond(req.key, bytesReadPerKSecond);
		}

		if (req.debugID.present())
			g_traceBatch.addEvent("GetValueDebug",
			                      req.debugID.get().first(),
			                      "getValueQ.AfterRead"); //.detail("TaskID", g_network->getCurrentTask());

		// Check if the desired key might be cached
		auto cached = data->cachedRangeMap[req.key];
		// if (cached)
		//	TraceEvent(SevDebug, "SSGetValueCached").detail("Key", req.key);

		GetValueReply reply(v, cached);
		reply.penalty = data->getPenalty();
		req.reply.send(reply);
	} catch (Error& e) {
		if (!canReplyWith(e))
			throw;
		data->sendErrorWithPenalty(req.reply, e, data->getPenalty());
	}

	data->transactionTagCounter.addRequest(req.tags, resultSize);

	++data->counters.finishedQueries;
	--data->readQueueSizeMetric;

	double duration = g_network->timer() - req.requestTime();
	data->counters.readLatencySample.addMeasurement(duration);
	if (data->latencyBandConfig.present()) {
		int maxReadBytes =
		    data->latencyBandConfig.get().readConfig.maxReadBytes.orDefault(std::numeric_limits<int>::max());
		data->counters.readLatencyBands.addMeasurement(duration, resultSize > maxReadBytes);
	}

	return Void();
};

// Pessimistic estimate the number of overhead bytes used by each
// watch. Watch key references are stored in an AsyncMap<Key,bool>, and actors
// must be kept alive until the watch is finished.
extern size_t WATCH_OVERHEAD_WATCHQ, WATCH_OVERHEAD_WATCHIMPL;

ACTOR Future<Version> watchWaitForValueChange(StorageServer* data, SpanID parent, KeyRef key) {
	state Location spanLocation = "SS:watchWaitForValueChange"_loc;
	state Span span(spanLocation, { parent });
	state Reference<ServerWatchMetadata> metadata = data->getWatchMetadata(key);

	if (metadata->debugID.present())
		g_traceBatch.addEvent("WatchValueDebug",
		                      metadata->debugID.get().first(),
		                      "watchValueSendReply.Before"); //.detail("TaskID", g_network->getCurrentTask());

	wait(success(waitForVersionNoTooOld(data, metadata->version)));
	if (metadata->debugID.present())
		g_traceBatch.addEvent("WatchValueDebug",
		                      metadata->debugID.get().first(),
		                      "watchValueSendReply.AfterVersion"); //.detail("TaskID", g_network->getCurrentTask());

	state Version minVersion = data->data().latestVersion;
	state Future<Void> watchFuture = data->watches.onChange(metadata->key);
	loop {
		try {
			metadata = data->getWatchMetadata(key);
			state Version latest = data->version.get();
			TEST(latest >= minVersion &&
			     latest < data->data().latestVersion); // Starting watch loop with latestVersion > data->version
			GetValueRequest getReq(span.context, metadata->key, latest, metadata->tags, metadata->debugID);
			state Future<Void> getValue = getValueQ(
			    data, getReq); // we are relying on the delay zero at the top of getValueQ, if removed we need one here
			GetValueReply reply = wait(getReq.reply.getFuture());
			span = Span(spanLocation, parent);

			if (reply.error.present()) {
				ASSERT(reply.error.get().code() != error_code_future_version);
				throw reply.error.get();
			}
			if (BUGGIFY) {
				throw transaction_too_old();
			}

			DEBUG_MUTATION(
			    "ShardWatchValue",
			    latest,
			    MutationRef(MutationRef::DebugKey,
			                metadata->key,
			                reply.value.present() ? StringRef(reply.value.get()) : LiteralStringRef("<null>")));

			if (metadata->debugID.present())
				g_traceBatch.addEvent(
				    "WatchValueDebug",
				    metadata->debugID.get().first(),
				    "watchValueSendReply.AfterRead"); //.detail("TaskID", g_network->getCurrentTask());

			if (reply.value != metadata->value && latest >= metadata->version) {
				return latest; // fire watch
			}

			if (data->watchBytes > SERVER_KNOBS->MAX_STORAGE_SERVER_WATCH_BYTES) {
				TEST(true); // Too many watches, reverting to polling
				throw watch_cancelled();
			}

			state int64_t watchBytes =
			    (metadata->key.expectedSize() + metadata->value.expectedSize() + key.expectedSize() +
			     sizeof(Reference<ServerWatchMetadata>) + sizeof(ServerWatchMetadata) + WATCH_OVERHEAD_WATCHIMPL);

			data->watchBytes += watchBytes;
			try {
				if (latest < minVersion) {
					// If the version we read is less than minVersion, then we may fail to be notified of any changes
					// that occur up to or including minVersion To prevent that, we'll check the key again once the
					// version reaches our minVersion
					watchFuture = watchFuture || data->version.whenAtLeast(minVersion);
				}
				if (BUGGIFY) {
					// Simulate a trigger on the watch that results in the loop going around without the value changing
					watchFuture = watchFuture || delay(deterministicRandom()->random01());
				}
				wait(watchFuture);
				data->watchBytes -= watchBytes;
			} catch (Error& e) {
				data->watchBytes -= watchBytes;
				throw;
			}
		} catch (Error& e) {
			if (e.code() != error_code_transaction_too_old) {
				throw e;
			}

			TEST(true); // Reading a watched key failed with transaction_too_old
		}

		watchFuture = data->watches.onChange(metadata->key);
		wait(data->version.whenAtLeast(data->data().latestVersion));
	}
}

void checkCancelWatchImpl(StorageServer* data, WatchValueRequest req) {
	Reference<ServerWatchMetadata> metadata = data->getWatchMetadata(req.key.contents());
	if (metadata.isValid() && metadata->versionPromise.getFutureReferenceCount() == 1) {
		// last watch timed out so cancel watch_impl and delete key from the map
		data->deleteWatchMetadata(req.key.contents());
		metadata->watch_impl.cancel();
	}
}

ACTOR Future<Void> watchValueSendReply(StorageServer* data,
                                       WatchValueRequest req,
                                       Future<Version> resp,
                                       SpanID spanContext) {
	state Span span("SS:watchValue"_loc, { spanContext });
	state double startTime = now();
	++data->counters.watchQueries;
	++data->numWatches;
	data->watchBytes += WATCH_OVERHEAD_WATCHQ;

	loop {
		double timeoutDelay = -1;
		if (data->noRecentUpdates.get()) {
			timeoutDelay = std::max(CLIENT_KNOBS->FAST_WATCH_TIMEOUT - (now() - startTime), 0.0);
		} else if (!BUGGIFY) {
			timeoutDelay = std::max(CLIENT_KNOBS->WATCH_TIMEOUT - (now() - startTime), 0.0);
		}

		try {
			choose {
				when(Version ver = wait(resp)) {
					// fire watch
					req.reply.send(WatchValueReply{ ver });
					checkCancelWatchImpl(data, req);
					--data->numWatches;
					data->watchBytes -= WATCH_OVERHEAD_WATCHQ;
					return Void();
				}
				when(wait(timeoutDelay < 0 ? Never() : delay(timeoutDelay))) {
					// watch timed out
					data->sendErrorWithPenalty(req.reply, timed_out(), data->getPenalty());
					checkCancelWatchImpl(data, req);
					--data->numWatches;
					data->watchBytes -= WATCH_OVERHEAD_WATCHQ;
					return Void();
				}
				when(wait(data->noRecentUpdates.onChange())) {}
			}
		} catch (Error& e) {
			data->watchBytes -= WATCH_OVERHEAD_WATCHQ;
			checkCancelWatchImpl(data, req);
			--data->numWatches;

			if (!canReplyWith(e))
				throw e;
			data->sendErrorWithPenalty(req.reply, e, data->getPenalty());
			return Void();
		}
	}
}

#ifdef NO_INTELLISENSE
size_t WATCH_OVERHEAD_WATCHQ =
    sizeof(WatchValueSendReplyActorState<WatchValueSendReplyActor>) + sizeof(WatchValueSendReplyActor);
size_t WATCH_OVERHEAD_WATCHIMPL =
    sizeof(WatchWaitForValueChangeActorState<WatchWaitForValueChangeActor>) + sizeof(WatchWaitForValueChangeActor);
#else
size_t WATCH_OVERHEAD_WATCHQ = 0; // only used in IDE so value is irrelevant
size_t WATCH_OVERHEAD_WATCHIMPL = 0;
#endif

ACTOR Future<Void> getShardState_impl(StorageServer* data, GetShardStateRequest req) {
	ASSERT(req.mode != GetShardStateRequest::NO_WAIT);

	loop {
		std::vector<Future<Void>> onChange;

		for (auto t : data->shards.intersectingRanges(req.keys)) {
			if (!t.value()->assigned()) {
				onChange.push_back(delay(SERVER_KNOBS->SHARD_READY_DELAY));
				break;
			}

			if (req.mode == GetShardStateRequest::READABLE && !t.value()->isReadable())
				onChange.push_back(t.value()->adding->readWrite.getFuture());

			if (req.mode == GetShardStateRequest::FETCHING && !t.value()->isFetched())
				onChange.push_back(t.value()->adding->fetchComplete.getFuture());
		}

		if (!onChange.size()) {
			req.reply.send(GetShardStateReply{ data->version.get(), data->durableVersion.get() });
			return Void();
		}

		wait(waitForAll(onChange));
		wait(delay(0)); // onChange could have been triggered by cancellation, let things settle before rechecking
	}
}

ACTOR Future<Void> getShardStateQ(StorageServer* data, GetShardStateRequest req) {
	choose {
		when(wait(getShardState_impl(data, req))) {}
		when(wait(delay(g_network->isSimulated() ? 10 : 60))) {
			data->sendErrorWithPenalty(req.reply, timed_out(), data->getPenalty());
		}
	}
	return Void();
}

void merge(Arena& arena,
           VectorRef<KeyValueRef, VecSerStrategy::String>& output,
           VectorRef<KeyValueRef> const& vm_output,
           RangeResult const& base,
           int& vCount,
           int limit,
           bool stopAtEndOfBase,
           int& pos,
           int limitBytes = 1 << 30)
// Combines data from base (at an older version) with sets from newer versions in [start, end) and appends the first (up
// to) |limit| rows to output If limit<0, base and output are in descending order, and start->key()>end->key(), but
// start is still inclusive and end is exclusive
{
	ASSERT(limit != 0);
	// Add a dependency of the new arena on the result from the KVS so that we don't have to copy any of the KVS
	// results.
	arena.dependsOn(base.arena());

	bool forward = limit > 0;
	if (!forward)
		limit = -limit;
	int adjustedLimit = limit + output.size();
	int accumulatedBytes = 0;
	KeyValueRef const* baseStart = base.begin();
	KeyValueRef const* baseEnd = base.end();
	while (baseStart != baseEnd && vCount > 0 && output.size() < adjustedLimit && accumulatedBytes < limitBytes) {
		if (forward ? baseStart->key < vm_output[pos].key : baseStart->key > vm_output[pos].key) {
			output.push_back(arena, *baseStart++);
		} else {
			output.push_back_deep(arena, vm_output[pos]);
			if (baseStart->key == vm_output[pos].key)
				++baseStart;
			++pos;
			vCount--;
		}
		accumulatedBytes += sizeof(KeyValueRef) + output.end()[-1].expectedSize();
	}
	while (baseStart != baseEnd && output.size() < adjustedLimit && accumulatedBytes < limitBytes) {
		output.push_back(arena, *baseStart++);
		accumulatedBytes += sizeof(KeyValueRef) + output.end()[-1].expectedSize();
	}
	if (!stopAtEndOfBase) {
		while (vCount > 0 && output.size() < adjustedLimit && accumulatedBytes < limitBytes) {
			output.push_back_deep(arena, vm_output[pos]);
			accumulatedBytes += sizeof(KeyValueRef) + output.end()[-1].expectedSize();
			++pos;
			vCount--;
		}
	}
}

// If limit>=0, it returns the first rows in the range (sorted ascending), otherwise the last rows (sorted descending).
// readRange has O(|result|) + O(log |data|) cost
ACTOR Future<GetKeyValuesReply> readRange(StorageServer* data,
                                          Version version,
                                          KeyRange range,
                                          int limit,
                                          int* pLimitBytes,
                                          SpanID parentSpan) {
	state GetKeyValuesReply result;
	state StorageServer::VersionedData::ViewAtVersion view = data->data().at(version);
	state StorageServer::VersionedData::iterator vCurrent = view.end();
	state KeyRef readBegin;
	state KeyRef readEnd;
	state Key readBeginTemp;
	state int vCount = 0;
	state Span span("SS:readRange"_loc, parentSpan);

	// for caching the storage queue results during the first PTree traversal
	state VectorRef<KeyValueRef> resultCache;

	// for remembering the position in the resultCache
	state int pos = 0;

	// Check if the desired key-range is cached
	auto containingRange = data->cachedRangeMap.rangeContaining(range.begin);
	if (containingRange.value() && containingRange->range().end >= range.end) {
		//TraceEvent(SevDebug, "SSReadRangeCached").detail("Size",data->cachedRangeMap.size()).detail("ContainingRangeBegin",containingRange->range().begin).detail("ContainingRangeEnd",containingRange->range().end).
		//	detail("Begin", range.begin).detail("End",range.end);
		result.cached = true;
	} else
		result.cached = false;

	// if (limit >= 0) we are reading forward, else backward
	if (limit >= 0) {
		// We might care about a clear beginning before start that
		//  runs into range
		vCurrent = view.lastLessOrEqual(range.begin);
		if (vCurrent && vCurrent->isClearTo() && vCurrent->getEndKey() > range.begin)
			readBegin = vCurrent->getEndKey();
		else
			readBegin = range.begin;

		vCurrent = view.lower_bound(readBegin);

		while (limit > 0 && *pLimitBytes > 0 && readBegin < range.end) {
			ASSERT(!vCurrent || vCurrent.key() >= readBegin);
			ASSERT(data->storageVersion() <= version);

			/* Traverse the PTree further, if thare are no unconsumed resultCache items */
			if (pos == resultCache.size()) {
				if (vCurrent) {
					auto b = vCurrent;
					--b;
					ASSERT(!b || b.key() < readBegin);
				}

				// Read up to limit items from the view, stopping at the next clear (or the end of the range)
				int vSize = 0;
				while (vCurrent && vCurrent.key() < range.end && !vCurrent->isClearTo() && vCount < limit &&
				       vSize < *pLimitBytes) {
					// Store the versionedData results in resultCache
					resultCache.emplace_back(result.arena, vCurrent.key(), vCurrent->getValue());
					vSize += sizeof(KeyValueRef) + resultCache.cback().expectedSize();
					++vCount;
					++vCurrent;
				}
			}

			// Read the data on disk up to vCurrent (or the end of the range)
			readEnd = vCurrent ? std::min(vCurrent.key(), range.end) : range.end;
			RangeResult atStorageVersion =
			    wait(data->storage.readRange(KeyRangeRef(readBegin, readEnd), limit, *pLimitBytes));

			ASSERT(atStorageVersion.size() <= limit);
			if (data->storageVersion() > version)
				throw transaction_too_old();

			// merge the sets in resultCache with the sets on disk, stopping at the last key from disk if there is
			// 'more'
			int prevSize = result.data.size();
			merge(result.arena,
			      result.data,
			      resultCache,
			      atStorageVersion,
			      vCount,
			      limit,
			      atStorageVersion.more,
			      pos,
			      *pLimitBytes);
			limit -= result.data.size() - prevSize;

			for (auto i = result.data.begin() + prevSize; i != result.data.end(); i++) {
				*pLimitBytes -= sizeof(KeyValueRef) + i->expectedSize();
			}

			if (limit <= 0 || *pLimitBytes <= 0) {
				break;
			}

			// Setup for the next iteration
			// If we hit our limits reading from disk but then combining with MVCC gave us back more room
			if (atStorageVersion
			        .more) { // if there might be more data, begin reading right after what we already found to find out
				ASSERT(result.data.end()[-1].key == atStorageVersion.end()[-1].key);
				readBegin = readBeginTemp = keyAfter(result.data.end()[-1].key);
			} else if (vCurrent && vCurrent->isClearTo()) { // if vCurrent is a clear, skip it.
				ASSERT(vCurrent->getEndKey() > readBegin);
				readBegin = vCurrent->getEndKey(); // next disk read should start at the end of the clear
				++vCurrent;
			} else {
				ASSERT(readEnd == range.end);
				break;
			}
		}
	} else {
		vCurrent = view.lastLess(range.end);

		// A clear might extend all the way to range.end
		if (vCurrent && vCurrent->isClearTo() && vCurrent->getEndKey() >= range.end) {
			readEnd = vCurrent.key();
			--vCurrent;
		} else {
			readEnd = range.end;
		}

		while (limit < 0 && *pLimitBytes > 0 && readEnd > range.begin) {
			ASSERT(!vCurrent || vCurrent.key() < readEnd);
			ASSERT(data->storageVersion() <= version);

			/* Traverse the PTree further, if thare are no unconsumed resultCache items */
			if (pos == resultCache.size()) {
				if (vCurrent) {
					auto b = vCurrent;
					++b;
					ASSERT(!b || b.key() >= readEnd);
				}

				vCount = 0;
				int vSize = 0;
				while (vCurrent && vCurrent.key() >= range.begin && !vCurrent->isClearTo() && vCount < -limit &&
				       vSize < *pLimitBytes) {
					// Store the versionedData results in resultCache
					resultCache.emplace_back(result.arena, vCurrent.key(), vCurrent->getValue());
					vSize += sizeof(KeyValueRef) + resultCache.cback().expectedSize();
					++vCount;
					--vCurrent;
				}
			}

			readBegin = vCurrent ? std::max(vCurrent->isClearTo() ? vCurrent->getEndKey() : vCurrent.key(), range.begin)
			                     : range.begin;
			RangeResult atStorageVersion =
			    wait(data->storage.readRange(KeyRangeRef(readBegin, readEnd), limit, *pLimitBytes));

			ASSERT(atStorageVersion.size() <= -limit);
			if (data->storageVersion() > version)
				throw transaction_too_old();

			int prevSize = result.data.size();
			merge(result.arena,
			      result.data,
			      resultCache,
			      atStorageVersion,
			      vCount,
			      limit,
			      atStorageVersion.more,
			      pos,
			      *pLimitBytes);
			limit += result.data.size() - prevSize;

			for (auto i = result.data.begin() + prevSize; i != result.data.end(); i++) {
				*pLimitBytes -= sizeof(KeyValueRef) + i->expectedSize();
			}

			if (limit >= 0 || *pLimitBytes <= 0) {
				break;
			}

			if (atStorageVersion.more) {
				ASSERT(result.data.end()[-1].key == atStorageVersion.end()[-1].key);
				readEnd = result.data.end()[-1].key;
			} else if (vCurrent && vCurrent->isClearTo()) {
				ASSERT(vCurrent.key() < readEnd);
				readEnd = vCurrent.key();
				--vCurrent;
			} else {
				ASSERT(readBegin == range.begin);
				break;
			}
		}
	}

	// all but the last item are less than *pLimitBytes
	ASSERT(result.data.size() == 0 || *pLimitBytes + result.data.end()[-1].expectedSize() + sizeof(KeyValueRef) > 0);
	result.more = limit == 0 || *pLimitBytes <= 0; // FIXME: Does this have to be exact?
	result.version = version;
	return result;
}

// bool selectorInRange( KeySelectorRef const& sel, KeyRangeRef const& range ) {
// Returns true if the given range suffices to at least begin to resolve the given KeySelectorRef
//	return sel.getKey() >= range.begin && (sel.isBackward() ? sel.getKey() <= range.end : sel.getKey() < range.end);
//}

ACTOR Future<Key> findKey(StorageServer* data,
                          KeySelectorRef sel,
                          Version version,
                          KeyRange range,
                          int* pOffset,
                          SpanID parentSpan)
// Attempts to find the key indicated by sel in the data at version, within range.
// Precondition: selectorInRange(sel, range)
// If it is found, offset is set to 0 and a key is returned which falls inside range.
// If the search would depend on any key outside range OR if the key selector offset is too large (range read returns
// too many bytes), it returns either
//   a negative offset and a key in [range.begin, sel.getKey()], indicating the key is (the first key <= returned key) +
//   offset, or a positive offset and a key in (sel.getKey(), range.end], indicating the key is (the first key >=
//   returned key) + offset-1
// The range passed in to this function should specify a shard.  If range.begin is repeatedly not the beginning of a
// shard, then it is possible to get stuck looping here
{
	ASSERT(version != latestVersion);
	ASSERT(selectorInRange(sel, range) && version >= data->oldestVersion.get());

	// Count forward or backward distance items, skipping the first one if it == key and skipEqualKey
	state bool forward = sel.offset > 0; // If forward, result >= sel.getKey(); else result <= sel.getKey()
	state int sign = forward ? +1 : -1;
	state bool skipEqualKey = sel.orEqual == forward;
	state int distance = forward ? sel.offset : 1 - sel.offset;
	state Span span("SS.findKey"_loc, { parentSpan });

	// Don't limit the number of bytes if this is a trivial key selector (there will be at most two items returned from
	// the read range in this case)
	state int maxBytes;
	if (sel.offset <= 1 && sel.offset >= 0)
		maxBytes = std::numeric_limits<int>::max();
	else
		maxBytes = BUGGIFY ? SERVER_KNOBS->BUGGIFY_LIMIT_BYTES : SERVER_KNOBS->STORAGE_LIMIT_BYTES;

	state GetKeyValuesReply rep = wait(
	    readRange(data,
	              version,
	              forward ? KeyRangeRef(sel.getKey(), range.end) : KeyRangeRef(range.begin, keyAfter(sel.getKey())),
	              (distance + skipEqualKey) * sign,
	              &maxBytes,
	              span.context));
	state bool more = rep.more && rep.data.size() != distance + skipEqualKey;

	// If we get only one result in the reverse direction as a result of the data being too large, we could get stuck in
	// a loop
	if (more && !forward && rep.data.size() == 1) {
		TEST(true); // Reverse key selector returned only one result in range read
		maxBytes = std::numeric_limits<int>::max();
		GetKeyValuesReply rep2 = wait(
		    readRange(data, version, KeyRangeRef(range.begin, keyAfter(sel.getKey())), -2, &maxBytes, span.context));
		rep = rep2;
		more = rep.more && rep.data.size() != distance + skipEqualKey;
		ASSERT(rep.data.size() == 2 || !more);
	}

	int index = distance - 1;
	if (skipEqualKey && rep.data.size() && rep.data[0].key == sel.getKey())
		++index;

	if (index < rep.data.size()) {
		*pOffset = 0;

		if (SERVER_KNOBS->READ_SAMPLING_ENABLED) {
			int64_t bytesReadPerKSecond =
			    std::max((int64_t)rep.data[index].key.size(), SERVER_KNOBS->EMPTY_READ_PENALTY);
			data->metrics.notifyBytesReadPerKSecond(sel.getKey(), bytesReadPerKSecond);
		}

		return rep.data[index].key;
	} else {
		if (SERVER_KNOBS->READ_SAMPLING_ENABLED) {
			int64_t bytesReadPerKSecond = SERVER_KNOBS->EMPTY_READ_PENALTY;
			data->metrics.notifyBytesReadPerKSecond(sel.getKey(), bytesReadPerKSecond);
		}

		// FIXME: If range.begin=="" && !forward, return success?
		*pOffset = index - rep.data.size() + 1;
		if (!forward)
			*pOffset = -*pOffset;

		if (more) {
			TEST(true); // Key selector read range had more results

			ASSERT(rep.data.size());
			Key returnKey = forward ? keyAfter(rep.data.back().key) : rep.data.back().key;

			// This is possible if key/value pairs are very large and only one result is returned on a last less than
			// query SOMEDAY: graceful handling of exceptionally sized values
			ASSERT(returnKey != sel.getKey());

			return returnKey;
		} else
			return forward ? range.end : range.begin;
	}
}

KeyRange getShardKeyRange(StorageServer* data, const KeySelectorRef& sel)
// Returns largest range such that the shard state isReadable and selectorInRange(sel, range) or wrong_shard_server if
// no such range exists
{
	auto i = sel.isBackward() ? data->shards.rangeContainingKeyBefore(sel.getKey())
	                          : data->shards.rangeContaining(sel.getKey());
	if (!i->value()->isReadable())
		throw wrong_shard_server();
	ASSERT(selectorInRange(sel, i->range()));
	return i->range();
}

ACTOR Future<Void> getKeyValuesQ(StorageServer* data, GetKeyValuesRequest req)
// Throws a wrong_shard_server if the keys in the request or result depend on data outside this server OR if a large
// selector offset prevents all data from being read in one range read
{
	state Span span("SS:getKeyValues"_loc, { req.spanContext });
	state int64_t resultSize = 0;
	currentLineage->modify(&TransactionLineage::txID) = req.spanContext.first();

	++data->counters.getRangeQueries;
	++data->counters.allQueries;
	++data->readQueueSizeMetric;
	data->maxQueryQueue = std::max<int>(
	    data->maxQueryQueue, data->counters.allQueries.getValue() - data->counters.finishedQueries.getValue());

	// Active load balancing runs at a very high priority (to obtain accurate queue lengths)
	// so we need to downgrade here
	if (SERVER_KNOBS->FETCH_KEYS_LOWER_PRIORITY && req.isFetchKeys) {
		wait(delay(0, TaskPriority::FetchKeys));
	} else {
		wait(data->getQueryDelay());
	}

	try {
		if (req.debugID.present())
			g_traceBatch.addEvent("TransactionDebug", req.debugID.get().first(), "storageserver.getKeyValues.Before");
		state Version version = wait(waitForVersion(data, req.version, span.context));

		state uint64_t changeCounter = data->shardChangeCounter;
		//		try {
		state KeyRange shard = getShardKeyRange(data, req.begin);

		if (req.debugID.present())
			g_traceBatch.addEvent(
			    "TransactionDebug", req.debugID.get().first(), "storageserver.getKeyValues.AfterVersion");
		//.detail("ShardBegin", shard.begin).detail("ShardEnd", shard.end);
		//} catch (Error& e) { TraceEvent("WrongShardServer", data->thisServerID).detail("Begin",
		// req.begin.toString()).detail("End", req.end.toString()).detail("Version", version).detail("Shard",
		//"None").detail("In", "getKeyValues>getShardKeyRange"); throw e; }

		if (!selectorInRange(req.end, shard) && !(req.end.isFirstGreaterOrEqual() && req.end.getKey() == shard.end)) {
			//			TraceEvent("WrongShardServer1", data->thisServerID).detail("Begin",
			// req.begin.toString()).detail("End", req.end.toString()).detail("Version", version).detail("ShardBegin",
			// shard.begin).detail("ShardEnd", shard.end).detail("In", "getKeyValues>checkShardExtents");
			throw wrong_shard_server();
		}

		state int offset1;
		state int offset2;
		state Future<Key> fBegin = req.begin.isFirstGreaterOrEqual()
		                               ? Future<Key>(req.begin.getKey())
		                               : findKey(data, req.begin, version, shard, &offset1, span.context);
		state Future<Key> fEnd = req.end.isFirstGreaterOrEqual()
		                             ? Future<Key>(req.end.getKey())
		                             : findKey(data, req.end, version, shard, &offset2, span.context);
		state Key begin = wait(fBegin);
		state Key end = wait(fEnd);
		if (req.debugID.present())
			g_traceBatch.addEvent(
			    "TransactionDebug", req.debugID.get().first(), "storageserver.getKeyValues.AfterKeys");
		//.detail("Off1",offset1).detail("Off2",offset2).detail("ReqBegin",req.begin.getKey()).detail("ReqEnd",req.end.getKey());

		// Offsets of zero indicate begin/end keys in this shard, which obviously means we can answer the query
		// An end offset of 1 is also OK because the end key is exclusive, so if the first key of the next shard is the
		// end the last actual key returned must be from this shard. A begin offset of 1 is also OK because then either
		// begin is past end or equal to end (so the result is definitely empty)
		if ((offset1 && offset1 != 1) || (offset2 && offset2 != 1)) {
			TEST(true); // wrong_shard_server due to offset
			// We could detect when offset1 takes us off the beginning of the database or offset2 takes us off the end,
			// and return a clipped range rather than an error (since that is what the NativeAPI.getRange will do anyway
			// via its "slow path"), but we would have to add some flags to the response to encode whether we went off
			// the beginning and the end, since it needs that information.
			//TraceEvent("WrongShardServer2", data->thisServerID).detail("Begin", req.begin.toString()).detail("End", req.end.toString()).detail("Version", version).detail("ShardBegin", shard.begin).detail("ShardEnd", shard.end).detail("In", "getKeyValues>checkOffsets").detail("BeginKey", begin).detail("EndKey", end).detail("BeginOffset", offset1).detail("EndOffset", offset2);
			throw wrong_shard_server();
		}

		if (begin >= end) {
			if (req.debugID.present())
				g_traceBatch.addEvent("TransactionDebug", req.debugID.get().first(), "storageserver.getKeyValues.Send");
			//.detail("Begin",begin).detail("End",end);

			GetKeyValuesReply none;
			none.version = version;
			none.more = false;
			none.penalty = data->getPenalty();

			data->checkChangeCounter(changeCounter,
			                         KeyRangeRef(std::min<KeyRef>(req.begin.getKey(), req.end.getKey()),
			                                     std::max<KeyRef>(req.begin.getKey(), req.end.getKey())));
			req.reply.send(none);
		} else {
			state int remainingLimitBytes = req.limitBytes;

			GetKeyValuesReply _r =
			    wait(readRange(data, version, KeyRangeRef(begin, end), req.limit, &remainingLimitBytes, span.context));
			GetKeyValuesReply r = _r;

			if (req.debugID.present())
				g_traceBatch.addEvent(
				    "TransactionDebug", req.debugID.get().first(), "storageserver.getKeyValues.AfterReadRange");
			//.detail("Begin",begin).detail("End",end).detail("SizeOf",r.data.size());
			data->checkChangeCounter(
			    changeCounter,
			    KeyRangeRef(std::min<KeyRef>(begin, std::min<KeyRef>(req.begin.getKey(), req.end.getKey())),
			                std::max<KeyRef>(end, std::max<KeyRef>(req.begin.getKey(), req.end.getKey()))));
			if (EXPENSIVE_VALIDATION) {
				for (int i = 0; i < r.data.size(); i++)
					ASSERT(r.data[i].key >= begin && r.data[i].key < end);
				ASSERT(r.data.size() <= std::abs(req.limit));
			}

			/*for( int i = 0; i < r.data.size(); i++ ) {
			    StorageMetrics m;
			    m.bytesPerKSecond = r.data[i].expectedSize();
			    m.iosPerKSecond = 1; //FIXME: this should be 1/r.data.size(), but we cannot do that because it is an int
			    data->metrics.notify(r.data[i].key, m);
			}*/

			// For performance concerns, the cost of a range read is billed to the start key and end key of the range.
			int64_t totalByteSize = 0;
			for (int i = 0; i < r.data.size(); i++) {
				totalByteSize += r.data[i].expectedSize();
			}
			if (totalByteSize > 0 && SERVER_KNOBS->READ_SAMPLING_ENABLED) {
				int64_t bytesReadPerKSecond = std::max(totalByteSize, SERVER_KNOBS->EMPTY_READ_PENALTY) / 2;
				data->metrics.notifyBytesReadPerKSecond(r.data[0].key, bytesReadPerKSecond);
				data->metrics.notifyBytesReadPerKSecond(r.data[r.data.size() - 1].key, bytesReadPerKSecond);
			}

			r.penalty = data->getPenalty();
			req.reply.send(r);

			resultSize = req.limitBytes - remainingLimitBytes;
			data->counters.bytesQueried += resultSize;
			data->counters.rowsQueried += r.data.size();
			if (r.data.size() == 0) {
				++data->counters.emptyQueries;
			}
		}
	} catch (Error& e) {
		if (!canReplyWith(e))
			throw;
		data->sendErrorWithPenalty(req.reply, e, data->getPenalty());
	}

	data->transactionTagCounter.addRequest(req.tags, resultSize);
	++data->counters.finishedQueries;
	--data->readQueueSizeMetric;

	double duration = g_network->timer() - req.requestTime();
	data->counters.readLatencySample.addMeasurement(duration);
	if (data->latencyBandConfig.present()) {
		int maxReadBytes =
		    data->latencyBandConfig.get().readConfig.maxReadBytes.orDefault(std::numeric_limits<int>::max());
		int maxSelectorOffset =
		    data->latencyBandConfig.get().readConfig.maxKeySelectorOffset.orDefault(std::numeric_limits<int>::max());
		data->counters.readLatencyBands.addMeasurement(duration,
		                                               resultSize > maxReadBytes ||
		                                                   abs(req.begin.offset) > maxSelectorOffset ||
		                                                   abs(req.end.offset) > maxSelectorOffset);
	}

	return Void();
}

ACTOR Future<Void> getKeyValuesStreamQ(StorageServer* data, GetKeyValuesStreamRequest req)
// Throws a wrong_shard_server if the keys in the request or result depend on data outside this server OR if a large
// selector offset prevents all data from being read in one range read
{
	state Span span("SS:getKeyValuesStream"_loc, { req.spanContext });
	state int64_t resultSize = 0;

	++data->counters.getRangeStreamQueries;
	++data->counters.allQueries;
	++data->readQueueSizeMetric;
	data->maxQueryQueue = std::max<int>(
	    data->maxQueryQueue, data->counters.allQueries.getValue() - data->counters.finishedQueries.getValue());

	// Active load balancing runs at a very high priority (to obtain accurate queue lengths)
	// so we need to downgrade here
	if (SERVER_KNOBS->FETCH_KEYS_LOWER_PRIORITY && req.isFetchKeys) {
		wait(delay(0, TaskPriority::FetchKeys));
	} else {
		wait(delay(0, TaskPriority::DefaultEndpoint));
	}

	try {
		if (req.debugID.present())
			g_traceBatch.addEvent("TransactionDebug", req.debugID.get().first(), "storageserver.getKeyValues.Before");
		state Version version = wait(waitForVersion(data, req.version, span.context));

		state uint64_t changeCounter = data->shardChangeCounter;
		//		try {
		state KeyRange shard = getShardKeyRange(data, req.begin);

		if (req.debugID.present())
			g_traceBatch.addEvent(
			    "TransactionDebug", req.debugID.get().first(), "storageserver.getKeyValues.AfterVersion");
		//.detail("ShardBegin", shard.begin).detail("ShardEnd", shard.end);
		//} catch (Error& e) { TraceEvent("WrongShardServer", data->thisServerID).detail("Begin",
		//req.begin.toString()).detail("End", req.end.toString()).detail("Version", version).detail("Shard",
		//"None").detail("In", "getKeyValues>getShardKeyRange"); throw e; }

		if (!selectorInRange(req.end, shard) && !(req.end.isFirstGreaterOrEqual() && req.end.getKey() == shard.end)) {
			//			TraceEvent("WrongShardServer1", data->thisServerID).detail("Begin",
			//req.begin.toString()).detail("End", req.end.toString()).detail("Version", version).detail("ShardBegin",
			//shard.begin).detail("ShardEnd", shard.end).detail("In", "getKeyValues>checkShardExtents");
			throw wrong_shard_server();
		}

		state int offset1;
		state int offset2;
		state Future<Key> fBegin = req.begin.isFirstGreaterOrEqual()
		                               ? Future<Key>(req.begin.getKey())
		                               : findKey(data, req.begin, version, shard, &offset1, span.context);
		state Future<Key> fEnd = req.end.isFirstGreaterOrEqual()
		                             ? Future<Key>(req.end.getKey())
		                             : findKey(data, req.end, version, shard, &offset2, span.context);
		state Key begin = wait(fBegin);
		state Key end = wait(fEnd);
		if (req.debugID.present())
			g_traceBatch.addEvent(
			    "TransactionDebug", req.debugID.get().first(), "storageserver.getKeyValues.AfterKeys");
		//.detail("Off1",offset1).detail("Off2",offset2).detail("ReqBegin",req.begin.getKey()).detail("ReqEnd",req.end.getKey());

		// Offsets of zero indicate begin/end keys in this shard, which obviously means we can answer the query
		// An end offset of 1 is also OK because the end key is exclusive, so if the first key of the next shard is the
		// end the last actual key returned must be from this shard. A begin offset of 1 is also OK because then either
		// begin is past end or equal to end (so the result is definitely empty)
		if ((offset1 && offset1 != 1) || (offset2 && offset2 != 1)) {
			TEST(true); // wrong_shard_server due to offset in rangeStream
			// We could detect when offset1 takes us off the beginning of the database or offset2 takes us off the end,
			// and return a clipped range rather than an error (since that is what the NativeAPI.getRange will do anyway
			// via its "slow path"), but we would have to add some flags to the response to encode whether we went off
			// the beginning and the end, since it needs that information.
			//TraceEvent("WrongShardServer2", data->thisServerID).detail("Begin", req.begin.toString()).detail("End", req.end.toString()).detail("Version", version).detail("ShardBegin", shard.begin).detail("ShardEnd", shard.end).detail("In", "getKeyValues>checkOffsets").detail("BeginKey", begin).detail("EndKey", end).detail("BeginOffset", offset1).detail("EndOffset", offset2);
			throw wrong_shard_server();
		}

		if (begin >= end) {
			if (req.debugID.present())
				g_traceBatch.addEvent("TransactionDebug", req.debugID.get().first(), "storageserver.getKeyValues.Send");
			//.detail("Begin",begin).detail("End",end);

			GetKeyValuesStreamReply none;
			none.version = version;
			none.more = false;

			data->checkChangeCounter(changeCounter,
			                         KeyRangeRef(std::min<KeyRef>(req.begin.getKey(), req.end.getKey()),
			                                     std::max<KeyRef>(req.begin.getKey(), req.end.getKey())));
			req.reply.send(none);
			req.reply.sendError(end_of_stream());
		} else {
			loop {
				wait(req.reply.onReady());
				state int byteLimit = CLIENT_KNOBS->REPLY_BYTE_LIMIT;
				GetKeyValuesReply _r =
				    wait(readRange(data, version, KeyRangeRef(begin, end), req.limit, &byteLimit, span.context));
				GetKeyValuesStreamReply r(_r);

				if (req.debugID.present())
					g_traceBatch.addEvent(
					    "TransactionDebug", req.debugID.get().first(), "storageserver.getKeyValues.AfterReadRange");
				//.detail("Begin",begin).detail("End",end).detail("SizeOf",r.data.size());
				data->checkChangeCounter(
				    changeCounter,
				    KeyRangeRef(std::min<KeyRef>(begin, std::min<KeyRef>(req.begin.getKey(), req.end.getKey())),
				                std::max<KeyRef>(end, std::max<KeyRef>(req.begin.getKey(), req.end.getKey()))));
				if (EXPENSIVE_VALIDATION) {
					for (int i = 0; i < r.data.size(); i++)
						ASSERT(r.data[i].key >= begin && r.data[i].key < end);
					ASSERT(r.data.size() <= std::abs(req.limit));
				}

				/*for( int i = 0; i < r.data.size(); i++ ) {
					StorageMetrics m;
					m.bytesPerKSecond = r.data[i].expectedSize();
					m.iosPerKSecond = 1; //FIXME: this should be 1/r.data.size(), but we cannot do that because it is an int
					data->metrics.notify(r.data[i].key, m);
				}*/

				// For performance concerns, the cost of a range read is billed to the start key and end key of the
				// range.
				int64_t totalByteSize = 0;
				for (int i = 0; i < r.data.size(); i++) {
					totalByteSize += r.data[i].expectedSize();
				}
				if (totalByteSize > 0 && SERVER_KNOBS->READ_SAMPLING_ENABLED) {
					int64_t bytesReadPerKSecond = std::max(totalByteSize, SERVER_KNOBS->EMPTY_READ_PENALTY) / 2;
					data->metrics.notifyBytesReadPerKSecond(r.data[0].key, bytesReadPerKSecond);
					data->metrics.notifyBytesReadPerKSecond(r.data[r.data.size() - 1].key, bytesReadPerKSecond);
				}

				req.reply.send(r);

				data->counters.rowsQueried += r.data.size();
				if (r.data.size() == 0) {
					++data->counters.emptyQueries;
				}
				if (!r.more) {
					req.reply.sendError(end_of_stream());
					break;
				}
				ASSERT(r.data.size());

				if (req.limit >= 0) {
					begin = keyAfter(r.data.back().key);
				} else {
					end = r.data.back().key;
				}

				if (SERVER_KNOBS->FETCH_KEYS_LOWER_PRIORITY && req.isFetchKeys) {
					wait(delay(0, TaskPriority::FetchKeys));
				} else {
					wait(delay(0, TaskPriority::DefaultEndpoint));
				}

				data->transactionTagCounter.addRequest(req.tags, resultSize);

				// FIXME: figure out what to do with latency measurements
				// double duration = g_network->timer() - req.requestTime();
				// data->counters.readLatencySample.addMeasurement(duration);
				// if(data->latencyBandConfig.present()) {
				//	int maxReadBytes =
				//data->latencyBandConfig.get().readConfig.maxReadBytes.orDefault(std::numeric_limits<int>::max()); 	int
				//maxSelectorOffset =
				//data->latencyBandConfig.get().readConfig.maxKeySelectorOffset.orDefault(std::numeric_limits<int>::max());
				//	data->counters.readLatencyBands.addMeasurement(
				//		duration, resultSize > maxReadBytes || abs(req.begin.offset) > maxSelectorOffset ||
				//										abs(req.end.offset) > maxSelectorOffset);
				//}
			}
		}
	} catch (Error& e) {
		if (e.code() != error_code_operation_obsolete) {
			if (!canReplyWith(e))
				throw;
			req.reply.sendError(e);
		}
	}

	data->transactionTagCounter.addRequest(req.tags, resultSize);
	++data->counters.finishedQueries;
	--data->readQueueSizeMetric;

	// FIXME: figure out what to do with latency measurements
	// double duration = g_network->timer() - req.requestTime();
	// data->counters.readLatencySample.addMeasurement(duration);
	// if(data->latencyBandConfig.present()) {
	//	int maxReadBytes =
	//data->latencyBandConfig.get().readConfig.maxReadBytes.orDefault(std::numeric_limits<int>::max()); 	int
	//maxSelectorOffset =
	//data->latencyBandConfig.get().readConfig.maxKeySelectorOffset.orDefault(std::numeric_limits<int>::max());
	//	data->counters.readLatencyBands.addMeasurement(
	//		duration, resultSize > maxReadBytes || abs(req.begin.offset) > maxSelectorOffset ||
	//										abs(req.end.offset) > maxSelectorOffset);
	//}

	return Void();
}

ACTOR Future<Void> getKeyQ(StorageServer* data, GetKeyRequest req) {
	state Span span("SS:getKey"_loc, { req.spanContext });
	state int64_t resultSize = 0;
	currentLineage->modify(&TransactionLineage::txID) = req.spanContext.first();

	++data->counters.getKeyQueries;
	++data->counters.allQueries;
	++data->readQueueSizeMetric;
	data->maxQueryQueue = std::max<int>(
	    data->maxQueryQueue, data->counters.allQueries.getValue() - data->counters.finishedQueries.getValue());

	// Active load balancing runs at a very high priority (to obtain accurate queue lengths)
	// so we need to downgrade here
	wait(data->getQueryDelay());

	try {
		state Version version = wait(waitForVersion(data, req.version, req.spanContext));
		state uint64_t changeCounter = data->shardChangeCounter;
		state KeyRange shard = getShardKeyRange(data, req.sel);

		state int offset;
		Key k = wait(findKey(data, req.sel, version, shard, &offset, req.spanContext));

		data->checkChangeCounter(
		    changeCounter, KeyRangeRef(std::min<KeyRef>(req.sel.getKey(), k), std::max<KeyRef>(req.sel.getKey(), k)));

		KeySelector updated;
		if (offset < 0)
			updated = firstGreaterOrEqual(k) +
			          offset; // first thing on this shard OR (large offset case) smallest key retrieved in range read
		else if (offset > 0)
			updated =
			    firstGreaterOrEqual(k) + offset -
			    1; // first thing on next shard OR (large offset case) keyAfter largest key retrieved in range read
		else
			updated = KeySelectorRef(k, true, 0); // found

		resultSize = k.size();
		data->counters.bytesQueried += resultSize;
		++data->counters.rowsQueried;

		// Check if the desired key might be cached
		auto cached = data->cachedRangeMap[k];
		// if (cached)
		//	TraceEvent(SevDebug, "SSGetKeyCached").detail("Key", k).detail("Begin",
		// shard.begin.printable()).detail("End", shard.end.printable());

		GetKeyReply reply(updated, cached);
		reply.penalty = data->getPenalty();

		req.reply.send(reply);
	} catch (Error& e) {
		// if (e.code() == error_code_wrong_shard_server) TraceEvent("WrongShardServer").detail("In","getKey");
		if (!canReplyWith(e))
			throw;
		data->sendErrorWithPenalty(req.reply, e, data->getPenalty());
	}

	// SOMEDAY: The size reported here is an undercount of the bytes read due to the fact that we have to scan for the
	// key It would be more accurate to count all the read bytes, but it's not critical because this function is only
	// used if read-your-writes is disabled
	data->transactionTagCounter.addRequest(req.tags, resultSize);

	++data->counters.finishedQueries;
	--data->readQueueSizeMetric;

	double duration = g_network->timer() - req.requestTime();
	data->counters.readLatencySample.addMeasurement(duration);
	if (data->latencyBandConfig.present()) {
		int maxReadBytes =
		    data->latencyBandConfig.get().readConfig.maxReadBytes.orDefault(std::numeric_limits<int>::max());
		int maxSelectorOffset =
		    data->latencyBandConfig.get().readConfig.maxKeySelectorOffset.orDefault(std::numeric_limits<int>::max());
		data->counters.readLatencyBands.addMeasurement(
		    duration, resultSize > maxReadBytes || abs(req.sel.offset) > maxSelectorOffset);
	}

	return Void();
}

void getQueuingMetrics(StorageServer* self, StorageQueuingMetricsRequest const& req) {
	StorageQueuingMetricsReply reply;
	reply.localTime = now();
	reply.instanceID = self->instanceID;
	reply.bytesInput = self->counters.bytesInput.getValue();
	reply.bytesDurable = self->counters.bytesDurable.getValue();

	reply.storageBytes = self->storage.getStorageBytes();
	reply.localRateLimit = self->currentRate();

	reply.version = self->version.get();
	reply.cpuUsage = self->cpuUsage;
	reply.diskUsage = self->diskUsage;
	reply.durableVersion = self->durableVersion.get();

	Optional<StorageServer::TransactionTagCounter::TagInfo> busiestTag = self->transactionTagCounter.getBusiestTag();
	reply.busiestTag = busiestTag.map<TransactionTag>(
	    [](StorageServer::TransactionTagCounter::TagInfo tagInfo) { return tagInfo.tag; });
	reply.busiestTagFractionalBusyness = busiestTag.present() ? busiestTag.get().fractionalBusyness : 0.0;
	reply.busiestTagRate = busiestTag.present() ? busiestTag.get().rate : 0.0;

	req.reply.send(reply);
}

#ifndef __INTEL_COMPILER
#pragma endregion
#endif

/////////////////////////// Updates ////////////////////////////////
#ifndef __INTEL_COMPILER
#pragma region Updates
#endif

ACTOR Future<Void> doEagerReads(StorageServer* data, UpdateEagerReadInfo* eager) {
	eager->finishKeyBegin();

	vector<Future<Key>> keyEnd(eager->keyBegin.size());
	for (int i = 0; i < keyEnd.size(); i++)
		keyEnd[i] = data->storage.readNextKeyInclusive(eager->keyBegin[i]);

	state Future<vector<Key>> futureKeyEnds = getAll(keyEnd);

	vector<Future<Optional<Value>>> value(eager->keys.size());
	for (int i = 0; i < value.size(); i++)
		value[i] = data->storage.readValuePrefix(eager->keys[i].first, eager->keys[i].second);

	state Future<vector<Optional<Value>>> futureValues = getAll(value);
	state vector<Key> keyEndVal = wait(futureKeyEnds);
	vector<Optional<Value>> optionalValues = wait(futureValues);

	eager->keyEnd = keyEndVal;
	eager->value = optionalValues;

	return Void();
}

bool changeDurableVersion(StorageServer* data, Version desiredDurableVersion) {
	// Remove entries from the latest version of data->versionedData that haven't changed since they were inserted
	//   before or at desiredDurableVersion, to maintain the invariants for versionedData.
	// Such entries remain in older versions of versionedData until they are forgotten, because it is expensive to dig
	// them out. We also remove everything up to and including newDurableVersion from mutationLog, and everything
	//   up to but excluding desiredDurableVersion from freeable
	// May return false if only part of the work has been done, in which case the caller must call again with the same
	// parameters

	auto& verData = data->mutableData();
	ASSERT(verData.getLatestVersion() == data->version.get() || verData.getLatestVersion() == data->version.get() + 1);

	Version nextDurableVersion = desiredDurableVersion;

	auto mlv = data->getMutationLog().begin();
	if (mlv != data->getMutationLog().end() && mlv->second.version <= desiredDurableVersion) {
		auto& v = mlv->second;
		nextDurableVersion = v.version;
		data->freeable[data->version.get()].dependsOn(v.arena());

		if (verData.getLatestVersion() <= data->version.get())
			verData.createNewVersion(data->version.get() + 1);

		int64_t bytesDurable = VERSION_OVERHEAD;
		for (const auto& m : v.mutations) {
			bytesDurable += mvccStorageBytes(m);
			auto i = verData.atLatest().find(m.param1);
			if (i) {
				ASSERT(i.key() == m.param1);
				ASSERT(i.insertVersion() >= nextDurableVersion);
				if (i.insertVersion() == nextDurableVersion)
					verData.erase(i);
			}
			if (m.type == MutationRef::SetValue) {
				// A set can split a clear, so there might be another entry immediately after this one that should also
				// be cleaned up
				i = verData.atLatest().upper_bound(m.param1);
				if (i) {
					ASSERT(i.insertVersion() >= nextDurableVersion);
					if (i.insertVersion() == nextDurableVersion)
						verData.erase(i);
				}
			}
		}
		data->counters.bytesDurable += bytesDurable;
	}

	if (EXPENSIVE_VALIDATION) {
		// Check that the above loop did its job
		auto view = data->data().atLatest();
		for (auto i = view.begin(); i != view.end(); ++i)
			ASSERT(i.insertVersion() > nextDurableVersion);
	}
	data->getMutableMutationLog().erase(data->getMutationLog().begin(),
	                                    data->getMutationLog().upper_bound(nextDurableVersion));
	data->freeable.erase(data->freeable.begin(), data->freeable.lower_bound(nextDurableVersion));

	Future<Void> checkFatalError = data->otherError.getFuture();
	data->durableVersion.set(nextDurableVersion);
	setDataDurableVersion(data->thisServerID, data->durableVersion.get());
	if (checkFatalError.isReady())
		checkFatalError.get();

	// TraceEvent("ForgotVersionsBefore", data->thisServerID).detail("Version", nextDurableVersion);
	validate(data);

	return nextDurableVersion == desiredDurableVersion;
}

Optional<MutationRef> clipMutation(MutationRef const& m, KeyRangeRef range) {
	if (isSingleKeyMutation((MutationRef::Type)m.type)) {
		if (range.contains(m.param1))
			return m;
	} else if (m.type == MutationRef::ClearRange) {
		KeyRangeRef i = range & KeyRangeRef(m.param1, m.param2);
		if (!i.empty())
			return MutationRef((MutationRef::Type)m.type, i.begin, i.end);
	} else
		ASSERT(false);
	return Optional<MutationRef>();
}

bool expandMutation(MutationRef& m,
                    StorageServer::VersionedData const& data,
                    UpdateEagerReadInfo* eager,
                    KeyRef eagerTrustedEnd,
                    Arena& ar) {
	// After this function call, m should be copied into an arena immediately (before modifying data, shards, or eager)
	if (m.type == MutationRef::ClearRange) {
		// Expand the clear
		const auto& d = data.atLatest();

		// If another clear overlaps the beginning of this one, engulf it
		auto i = d.lastLess(m.param1);
		if (i && i->isClearTo() && i->getEndKey() >= m.param1)
			m.param1 = i.key();

		// If another clear overlaps the end of this one, engulf it; otherwise expand
		i = d.lastLessOrEqual(m.param2);
		if (i && i->isClearTo() && i->getEndKey() >= m.param2) {
			m.param2 = i->getEndKey();
		} else {
			// Expand to the next set or clear (from storage or latestVersion), and if it
			// is a clear, engulf it as well
			i = d.lower_bound(m.param2);
			KeyRef endKeyAtStorageVersion =
			    m.param2 == eagerTrustedEnd ? eagerTrustedEnd : std::min(eager->getKeyEnd(m.param2), eagerTrustedEnd);
			if (!i || endKeyAtStorageVersion < i.key())
				m.param2 = endKeyAtStorageVersion;
			else if (i->isClearTo())
				m.param2 = i->getEndKey();
			else
				m.param2 = i.key();
		}
	} else if (m.type != MutationRef::SetValue && (m.type)) {

		Optional<StringRef> oldVal;
		auto it = data.atLatest().lastLessOrEqual(m.param1);
		if (it != data.atLatest().end() && it->isValue() && it.key() == m.param1)
			oldVal = it->getValue();
		else if (it != data.atLatest().end() && it->isClearTo() && it->getEndKey() > m.param1) {
			TEST(true); // Atomic op right after a clear.
		} else {
			Optional<Value>& oldThing = eager->getValue(m.param1);
			if (oldThing.present())
				oldVal = oldThing.get();
		}

		switch (m.type) {
		case MutationRef::AddValue:
			m.param2 = doLittleEndianAdd(oldVal, m.param2, ar);
			break;
		case MutationRef::And:
			m.param2 = doAnd(oldVal, m.param2, ar);
			break;
		case MutationRef::Or:
			m.param2 = doOr(oldVal, m.param2, ar);
			break;
		case MutationRef::Xor:
			m.param2 = doXor(oldVal, m.param2, ar);
			break;
		case MutationRef::AppendIfFits:
			m.param2 = doAppendIfFits(oldVal, m.param2, ar);
			break;
		case MutationRef::Max:
			m.param2 = doMax(oldVal, m.param2, ar);
			break;
		case MutationRef::Min:
			m.param2 = doMin(oldVal, m.param2, ar);
			break;
		case MutationRef::ByteMin:
			m.param2 = doByteMin(oldVal, m.param2, ar);
			break;
		case MutationRef::ByteMax:
			m.param2 = doByteMax(oldVal, m.param2, ar);
			break;
		case MutationRef::MinV2:
			m.param2 = doMinV2(oldVal, m.param2, ar);
			break;
		case MutationRef::AndV2:
			m.param2 = doAndV2(oldVal, m.param2, ar);
			break;
		case MutationRef::CompareAndClear:
			if (oldVal.present() && m.param2 == oldVal.get()) {
				m.type = MutationRef::ClearRange;
				m.param2 = keyAfter(m.param1, ar);
				return expandMutation(m, data, eager, eagerTrustedEnd, ar);
			}
			return false;
		}
		m.type = MutationRef::SetValue;
	}

	return true;
}

void applyMutation(StorageServer* self, MutationRef const& m, Arena& arena, StorageServer::VersionedData& data) {
	// m is expected to be in arena already
	// Clear split keys are added to arena
	StorageMetrics metrics;
	metrics.bytesPerKSecond = mvccStorageBytes(m) / 2;
	metrics.iosPerKSecond = 1;
	self->metrics.notify(m.param1, metrics);

	if (m.type == MutationRef::SetValue) {
		auto prev = data.atLatest().lastLessOrEqual(m.param1);
		if (prev && prev->isClearTo() && prev->getEndKey() > m.param1) {
			ASSERT(prev.key() <= m.param1);
			KeyRef end = prev->getEndKey();
			// the insert version of the previous clear is preserved for the "left half", because in
			// changeDurableVersion() the previous clear is still responsible for removing it insert() invalidates prev,
			// so prev.key() is not safe to pass to it by reference
			data.insert(KeyRef(prev.key()),
			            ValueOrClearToRef::clearTo(m.param1),
			            prev.insertVersion()); // overwritten by below insert if empty
			KeyRef nextKey = keyAfter(m.param1, arena);
			if (end != nextKey) {
				ASSERT(end > nextKey);
				// the insert version of the "right half" is not preserved, because in changeDurableVersion() this set
				// is responsible for removing it
				// FIXME: This copy is technically an asymptotic problem, definitely a waste of memory (copy of keyAfter
				// is a waste, but not asymptotic)
				data.insert(nextKey, ValueOrClearToRef::clearTo(KeyRef(arena, end)));
			}
		}
		data.insert(m.param1, ValueOrClearToRef::value(m.param2));
		self->watches.trigger(m.param1);
	} else if (m.type == MutationRef::ClearRange) {
		data.erase(m.param1, m.param2);
		ASSERT(m.param2 > m.param1);
		ASSERT(!data.isClearContaining(data.atLatest(), m.param1));
		data.insert(m.param1, ValueOrClearToRef::clearTo(m.param2));
		self->watches.triggerRange(m.param1, m.param2);
	}
}

void removeDataRange(StorageServer* ss,
                     Standalone<VerUpdateRef>& mLV,
                     KeyRangeMap<Reference<ShardInfo>>& shards,
                     KeyRangeRef range) {
	// modify the latest version of data to remove all sets and trim all clears to exclude range.
	// Add a clear to mLV (mutationLog[data.getLatestVersion()]) that ensures all keys in range are removed from the
	// disk when this latest version becomes durable mLV is also modified if necessary to ensure that split clears can
	// be forgotten

	MutationRef clearRange(MutationRef::ClearRange, range.begin, range.end);
	clearRange = ss->addMutationToMutationLog(mLV, clearRange);

	auto& data = ss->mutableData();

	// Expand the range to the right to include other shards not in versionedData
	for (auto r = shards.rangeContaining(range.end); r != shards.ranges().end() && !r->value()->isInVersionedData();
	     ++r)
		range = KeyRangeRef(range.begin, r->end());

	auto endClear = data.atLatest().lastLess(range.end);
	if (endClear && endClear->isClearTo() && endClear->getEndKey() > range.end) {
		// This clear has been bumped up to insertVersion==data.getLatestVersion and needs a corresponding mutation log
		// entry to forget
		MutationRef m(MutationRef::ClearRange, range.end, endClear->getEndKey());
		m = ss->addMutationToMutationLog(mLV, m);
		data.insert(m.param1, ValueOrClearToRef::clearTo(m.param2));
	}

	auto beginClear = data.atLatest().lastLess(range.begin);
	if (beginClear && beginClear->isClearTo() && beginClear->getEndKey() > range.begin) {
		// We don't need any special mutationLog entry - because the begin key and insert version are unchanged the
		// original clear
		//   mutation works to forget this one - but we need range.begin in the right arena
		KeyRef rb(mLV.arena(), range.begin);
		// insert() invalidates beginClear, so beginClear.key() is not safe to pass to it by reference
		data.insert(KeyRef(beginClear.key()), ValueOrClearToRef::clearTo(rb), beginClear.insertVersion());
	}

	data.erase(range.begin, range.end);
}

void setAvailableStatus(StorageServer* self, KeyRangeRef keys, bool available);
void setAssignedStatus(StorageServer* self, KeyRangeRef keys, bool nowAssigned);

void coalesceShards(StorageServer* data, KeyRangeRef keys) {
	auto shardRanges = data->shards.intersectingRanges(keys);
	auto fullRange = data->shards.ranges();

	auto iter = shardRanges.begin();
	if (iter != fullRange.begin())
		--iter;
	auto iterEnd = shardRanges.end();
	if (iterEnd != fullRange.end())
		++iterEnd;

	bool lastReadable = false;
	bool lastNotAssigned = false;
	KeyRangeMap<Reference<ShardInfo>>::iterator lastRange;

	for (; iter != iterEnd; ++iter) {
		if (lastReadable && iter->value()->isReadable()) {
			KeyRange range = KeyRangeRef(lastRange->begin(), iter->end());
			data->addShard(ShardInfo::newReadWrite(range, data));
			iter = data->shards.rangeContaining(range.begin);
		} else if (lastNotAssigned && iter->value()->notAssigned()) {
			KeyRange range = KeyRangeRef(lastRange->begin(), iter->end());
			data->addShard(ShardInfo::newNotAssigned(range));
			iter = data->shards.rangeContaining(range.begin);
		}

		lastReadable = iter->value()->isReadable();
		lastNotAssigned = iter->value()->notAssigned();
		lastRange = iter;
	}
}

<<<<<<< HEAD
=======
ACTOR Future<RangeResult> tryGetRange(Database cx,
                                      Version version,
                                      KeyRangeRef keys,
                                      GetRangeLimits limits,
                                      bool* isTooOld) {
	state Transaction tr(cx);
	state RangeResult output;
	state KeySelectorRef begin = firstGreaterOrEqual(keys.begin);
	state KeySelectorRef end = firstGreaterOrEqual(keys.end);

	if (*isTooOld)
		throw transaction_too_old();

	ASSERT(!cx->switchable);
	tr.setVersion(version);
	tr.info.taskID = TaskPriority::FetchKeys;
	limits.minRows = 0;

	try {
		loop {
			RangeResult rep = wait(tr.getRange(begin, end, limits, true));
			limits.decrement(rep);

			if (limits.isReached() || !rep.more) {
				if (output.size()) {
					output.arena().dependsOn(rep.arena());
					output.append(output.arena(), rep.begin(), rep.size());
					if (limits.isReached() && rep.readThrough.present())
						output.readThrough = rep.readThrough.get();
				} else {
					output = rep;
				}

				output.more = limits.isReached();

				return output;
			} else if (rep.readThrough.present()) {
				output.arena().dependsOn(rep.arena());
				if (rep.size()) {
					output.append(output.arena(), rep.begin(), rep.size());
					ASSERT(rep.readThrough.get() > rep.end()[-1].key);
				} else {
					ASSERT(rep.readThrough.get() > keys.begin);
				}
				begin = firstGreaterOrEqual(rep.readThrough.get());
			} else {
				output.arena().dependsOn(rep.arena());
				output.append(output.arena(), rep.begin(), rep.size());
				begin = firstGreaterThan(output.end()[-1].key);
			}
		}
	} catch (Error& e) {
		if (begin.getKey() != keys.begin &&
		    (e.code() == error_code_transaction_too_old || e.code() == error_code_future_version ||
		     e.code() == error_code_process_behind)) {
			if (e.code() == error_code_transaction_too_old)
				*isTooOld = true;
			output.more = true;
			if (begin.isFirstGreaterOrEqual())
				output.readThrough = begin.getKey();
			return output;
		}
		throw;
	}
}

>>>>>>> 3917c407
template <class T>
void addMutation(T& target, Version version, MutationRef const& mutation) {
	target.addMutation(version, mutation);
}

template <class T>
void addMutation(Reference<T>& target, Version version, MutationRef const& mutation) {
	addMutation(*target, version, mutation);
}

template <class T>
void splitMutations(StorageServer* data, KeyRangeMap<T>& map, VerUpdateRef const& update) {
	for (int i = 0; i < update.mutations.size(); i++) {
		splitMutation(data, map, update.mutations[i], update.version);
	}
}

template <class T>
void splitMutation(StorageServer* data, KeyRangeMap<T>& map, MutationRef const& m, Version ver) {
	if (isSingleKeyMutation((MutationRef::Type)m.type)) {
		if (!SHORT_CIRCUT_ACTUAL_STORAGE || !normalKeys.contains(m.param1))
			addMutation(map.rangeContaining(m.param1)->value(), ver, m);
	} else if (m.type == MutationRef::ClearRange) {
		KeyRangeRef mKeys(m.param1, m.param2);
		if (!SHORT_CIRCUT_ACTUAL_STORAGE || !normalKeys.contains(mKeys)) {
			auto r = map.intersectingRanges(mKeys);
			for (auto i = r.begin(); i != r.end(); ++i) {
				KeyRangeRef k = mKeys & i->range();
				addMutation(i->value(), ver, MutationRef((MutationRef::Type)m.type, k.begin, k.end));
			}
		}
	} else
		ASSERT(false); // Unknown mutation type in splitMutations
}

ACTOR Future<Void> logFetchKeysWarning(AddingShard* shard) {
	state double startTime = now();
	loop {
		state double waitSeconds = BUGGIFY ? 5.0 : 600.0;
		wait(delay(waitSeconds));

		const auto traceEventLevel =
		    waitSeconds > SERVER_KNOBS->FETCH_KEYS_TOO_LONG_TIME_CRITERIA ? SevWarnAlways : SevInfo;
		TraceEvent(traceEventLevel, "FetchKeysTooLong")
		    .detail("Duration", now() - startTime)
		    .detail("Phase", shard->phase)
		    .detail("Begin", shard->keys.begin.printable())
		    .detail("End", shard->keys.end.printable());
	}
}

class FetchKeysMetricReporter {
	const UID uid;
	const double startTime;
	int fetchedBytes;
	StorageServer::FetchKeysHistograms& histograms;
	StorageServer::CurrentRunningFetchKeys& currentRunning;

public:
	FetchKeysMetricReporter(const UID& uid_,
	                        const double startTime_,
	                        const KeyRange& keyRange,
	                        StorageServer::FetchKeysHistograms& histograms_,
	                        StorageServer::CurrentRunningFetchKeys& currentRunning_)
	  : uid(uid_), startTime(startTime_), fetchedBytes(0), histograms(histograms_), currentRunning(currentRunning_) {

		currentRunning.recordStart(uid, keyRange);
	}

	void addFetchedBytes(const int bytes) { fetchedBytes += bytes; }

	~FetchKeysMetricReporter() {
		double latency = now() - startTime;

		// If fetchKeys is *NOT* run, i.e. returning immediately, still report a record.
		if (latency == 0)
			latency = 1e6;

		const uint32_t bandwidth = fetchedBytes / latency;

		histograms.latency->sampleSeconds(latency);
		histograms.bytes->sample(fetchedBytes);
		histograms.bandwidth->sample(bandwidth);

		currentRunning.recordFinish(uid);
	}
};

ACTOR Future<Void> fetchKeys(StorageServer* data, AddingShard* shard) {
	state const UID fetchKeysID = deterministicRandom()->randomUniqueID();
	state TraceInterval interval("FetchKeys");
	state KeyRange keys = shard->keys;
	state Future<Void> warningLogger = logFetchKeysWarning(shard);
	state const double startTime = now();
	state FetchKeysMetricReporter metricReporter(
	    fetchKeysID, startTime, keys, data->fetchKeysHistograms, data->currentRunningFetchKeys);

	// delay(0) to force a return to the run loop before the work of fetchKeys is started.
	//  This allows adding->start() to be called inline with CSK.
	wait(data->coreStarted.getFuture() && delay(0));

	try {
		DEBUG_KEY_RANGE("fetchKeysBegin", data->version.get(), shard->keys);

		TraceEvent(SevDebug, interval.begin(), data->thisServerID)
		    .detail("KeyBegin", shard->keys.begin)
		    .detail("KeyEnd", shard->keys.end);

		validate(data);

		// Wait (if necessary) for the latest version at which any key in keys was previously available (+1) to be
		// durable
		auto navr = data->newestAvailableVersion.intersectingRanges(keys);
		Version lastAvailable = invalidVersion;
		for (auto r = navr.begin(); r != navr.end(); ++r) {
			ASSERT(r->value() != latestVersion);
			lastAvailable = std::max(lastAvailable, r->value());
		}
		auto ndvr = data->newestDirtyVersion.intersectingRanges(keys);
		for (auto r = ndvr.begin(); r != ndvr.end(); ++r)
			lastAvailable = std::max(lastAvailable, r->value());

		if (lastAvailable != invalidVersion && lastAvailable >= data->durableVersion.get()) {
			TEST(true); // FetchKeys waits for previous available version to be durable
			wait(data->durableVersion.whenAtLeast(lastAvailable + 1));
		}

		TraceEvent(SevDebug, "FetchKeysVersionSatisfied", data->thisServerID).detail("FKID", interval.pairID);

		wait(data->fetchKeysParallelismLock.take(TaskPriority::DefaultYield));
		state FlowLock::Releaser holdingFKPL(data->fetchKeysParallelismLock);

		state double executeStart = now();
		++data->counters.fetchWaitingCount;
		data->counters.fetchWaitingMS += 1000 * (executeStart - startTime);

		// Fetch keys gets called while the update actor is processing mutations. data->version will not be updated
		// until all mutations for a version have been processed. We need to take the durableVersionLock to ensure
		// data->version is greater than the version of the mutation which caused the fetch to be initiated.
		wait(data->durableVersionLock.take());

		shard->phase = AddingShard::Fetching;

		data->durableVersionLock.release();

		wait(delay(0));

		TraceEvent(SevDebug, "FetchKeysUnblocked", data->thisServerID)
		    .detail("FKID", interval.pairID)
		    .detail("Version", fetchVersion);

		// Get the history
		state int debug_getRangeRetries = 0;
		state int debug_nextRetryToLog = 1;
		state bool isTooOld = false;

		// FIXME: The client cache does not notice when servers are added to a team. To read from a local storage server
		// we must refresh the cache manually.
		data->cx->invalidateCache(keys);

		loop {
<<<<<<< HEAD
			state Transaction tr(data->cx);
			state Version fetchVersion = data->version.get();
			while (!shard->updates.empty() && shard->updates[0].version <= fetchVersion)
				shard->updates.pop_front();
			tr.setVersion(fetchVersion);
			tr.info.taskID = TaskPriority::FetchKeys;
			state PromiseStream<Standalone<RangeResultRef>> results;
			state Future<Void> hold = tr.getRangeStream(results, keys, GetRangeLimits(), true);
			state Key nfk = keys.begin;
=======
			try {
				TEST(true); // Fetching keys for transferred shard

				state RangeResult this_block =
				    wait(tryGetRange(data->cx,
				                     fetchVersion,
				                     keys,
				                     GetRangeLimits(GetRangeLimits::ROW_LIMIT_UNLIMITED, fetchBlockBytes),
				                     &isTooOld));

				int expectedSize = (int)this_block.expectedSize() + (8 - (int)sizeof(KeyValueRef)) * this_block.size();

				TraceEvent(SevDebug, "FetchKeysBlock", data->thisServerID)
				    .detail("FKID", interval.pairID)
				    .detail("BlockRows", this_block.size())
				    .detail("BlockBytes", expectedSize)
				    .detail("KeyBegin", keys.begin)
				    .detail("KeyEnd", keys.end)
				    .detail("Last", this_block.size() ? this_block.end()[-1].key : std::string())
				    .detail("Version", fetchVersion)
				    .detail("More", this_block.more);
				DEBUG_KEY_RANGE("fetchRange", fetchVersion, keys);
				for (auto k = this_block.begin(); k != this_block.end(); ++k)
					DEBUG_MUTATION("fetch", fetchVersion, MutationRef(MutationRef::SetValue, k->key, k->value));

				metricReporter.addFetchedBytes(expectedSize);
				data->counters.bytesFetched += expectedSize;
				if (fetchBlockBytes > expectedSize) {
					holdingFKPL.release(fetchBlockBytes - expectedSize);
				}

				// Wait for permission to proceed
				// wait( data->fetchKeysStorageWriteLock.take() );
				// state FlowLock::Releaser holdingFKSWL( data->fetchKeysStorageWriteLock );

				// Write this_block to storage
				state KeyValueRef* kvItr = this_block.begin();
				for (; kvItr != this_block.end(); ++kvItr) {
					data->storage.writeKeyValue(*kvItr);
					wait(yield());
				}

				kvItr = this_block.begin();
				for (; kvItr != this_block.end(); ++kvItr) {
					data->byteSampleApplySet(*kvItr, invalidVersion);
					wait(yield());
				}

				if (this_block.more) {
					Key nfk = this_block.readThrough.present() ? this_block.readThrough.get()
					                                           : keyAfter(this_block.end()[-1].key);
					if (nfk != keys.end) {
						std::deque<Standalone<VerUpdateRef>> updatesToSplit = std::move(shard->updates);

						// This actor finishes committing the keys [keys.begin,nfk) that we already fetched.
						// The remaining unfetched keys [nfk,keys.end) will become a separate AddingShard with its own
						// fetchKeys.
						shard->server->addShard(ShardInfo::addingSplitLeft(KeyRangeRef(keys.begin, nfk), shard));
						shard->server->addShard(ShardInfo::newAdding(data, KeyRangeRef(nfk, keys.end)));
						shard = data->shards.rangeContaining(keys.begin).value()->adding.get();
						warningLogger = logFetchKeysWarning(shard);
						AddingShard* otherShard = data->shards.rangeContaining(nfk).value()->adding.get();
						keys = shard->keys;

						// Split our prior updates.  The ones that apply to our new, restricted key range will go back
						// into shard->updates, and the ones delivered to the new shard will be discarded because it is
						// in WaitPrevious phase (hasn't chosen a fetchVersion yet). What we are doing here is expensive
						// and could get more expensive if we started having many more blocks per shard. May need
						// optimization in the future.
						std::deque<Standalone<VerUpdateRef>>::iterator u = updatesToSplit.begin();
						for (; u != updatesToSplit.end(); ++u) {
							splitMutations(data, data->shards, *u);
						}
>>>>>>> 3917c407

			try {
				loop {
					TEST(true); // Fetching keys for transferred shard
					state Standalone<RangeResultRef> this_block = waitNext(results.getFuture());

					int expectedSize =
					    (int)this_block.expectedSize() + (8 - (int)sizeof(KeyValueRef)) * this_block.size();

					TraceEvent(SevDebug, "FetchKeysBlock", data->thisServerID)
					    .detail("FKID", interval.pairID)
					    .detail("BlockRows", this_block.size())
					    .detail("BlockBytes", expectedSize)
					    .detail("KeyBegin", keys.begin)
					    .detail("KeyEnd", keys.end)
					    .detail("Last", this_block.size() ? this_block.end()[-1].key : std::string())
					    .detail("Version", fetchVersion)
					    .detail("More", this_block.more);
					DEBUG_KEY_RANGE("fetchRange", fetchVersion, keys);
					for (auto k = this_block.begin(); k != this_block.end(); ++k)
						DEBUG_MUTATION("fetch", fetchVersion, MutationRef(MutationRef::SetValue, k->key, k->value));

					metricReporter.addFetchedBytes(expectedSize);
					data->counters.bytesFetched += expectedSize;

					// Write this_block to storage
					state KeyValueRef* kvItr = this_block.begin();
					for (; kvItr != this_block.end(); ++kvItr) {
						data->storage.writeKeyValue(*kvItr);
						wait(yield());
					}
<<<<<<< HEAD
=======
				}

				this_block = RangeResult();
>>>>>>> 3917c407

					kvItr = this_block.begin();
					for (; kvItr != this_block.end(); ++kvItr) {
						data->byteSampleApplySet(*kvItr, invalidVersion);
						wait(yield());
					}

					ASSERT(this_block.readThrough.present() || this_block.size());
					nfk = this_block.readThrough.present() ? this_block.readThrough.get()
					                                       : keyAfter(this_block.end()[-1].key);
					this_block = Standalone<RangeResultRef>();
				}
			} catch (Error& e) {
				if (e.code() != error_code_end_of_stream && e.code() != error_code_connection_failed &&
				    e.code() != error_code_transaction_too_old && e.code() != error_code_future_version &&
				    e.code() != error_code_process_behind) {
					throw;
				}
				if (nfk == keys.begin) {
					TraceEvent("FKBlockFail", data->thisServerID)
					    .error(e, true)
					    .suppressFor(1.0)
					    .detail("FKID", interval.pairID);

					// FIXME: remove when we no longer support upgrades from 5.X
					if (debug_getRangeRetries >= 100) {
						data->cx->enableLocalityLoadBalance = false;
						TraceEvent(SevWarnAlways, "FKDisableLB").detail("FKID", fetchKeysID);
					}

					debug_getRangeRetries++;
					if (debug_nextRetryToLog == debug_getRangeRetries) {
						debug_nextRetryToLog += std::min(debug_nextRetryToLog, 1024);
						TraceEvent(SevWarn, "FetchPast", data->thisServerID)
						    .detail("TotalAttempts", debug_getRangeRetries)
						    .detail("FKID", interval.pairID)
						    .detail("N", fetchVersion)
						    .detail("E", data->version.get());
					}
					wait(delayJittered(FLOW_KNOBS->PREVENT_FAST_SPIN_DELAY));
					continue;
				}
				if (nfk < keys.end) {
					std::deque<Standalone<VerUpdateRef>> updatesToSplit = std::move(shard->updates);

					// This actor finishes committing the keys [keys.begin,nfk) that we already fetched.
					// The remaining unfetched keys [nfk,keys.end) will become a separate AddingShard with its own
					// fetchKeys.
					shard->server->addShard(ShardInfo::addingSplitLeft(KeyRangeRef(keys.begin, nfk), shard));
					shard->server->addShard(ShardInfo::newAdding(data, KeyRangeRef(nfk, keys.end)));
					shard = data->shards.rangeContaining(keys.begin).value()->adding.get();
					warningLogger = logFetchKeysWarning(shard);
					AddingShard* otherShard = data->shards.rangeContaining(nfk).value()->adding.get();
					keys = shard->keys;

					// Split our prior updates.  The ones that apply to our new, restricted key range will go back into
					// shard->updates, and the ones delivered to the new shard will be discarded because it is in
					// WaitPrevious phase (hasn't chosen a fetchVersion yet). What we are doing here is expensive and
					// could get more expensive if we started having many more blocks per shard. May need optimization
					// in the future.
					std::deque<Standalone<VerUpdateRef>>::iterator u = updatesToSplit.begin();
					for (; u != updatesToSplit.end(); ++u) {
						splitMutations(data, data->shards, *u);
					}

					TEST(true); // fetchkeys has more
					TEST(shard->updates.size()); // Shard has updates
					ASSERT(otherShard->updates.empty());
				}
				break;
			}
		}

		// FIXME: remove when we no longer support upgrades from 5.X
		data->cx->enableLocalityLoadBalance = true;
		TraceEvent(SevWarnAlways, "FKReenableLB").detail("FKID", fetchKeysID);

		// We have completed the fetch and write of the data, now we wait for MVCC window to pass.
		//  As we have finished this work, we will allow more work to start...
		shard->fetchComplete.send(Void());

		TraceEvent(SevDebug, "FKBeforeFinalCommit", data->thisServerID)
		    .detail("FKID", interval.pairID)
		    .detail("SV", data->storageVersion())
		    .detail("DV", data->durableVersion.get());
		// Directly commit()ing the IKVS would interfere with updateStorage, possibly resulting in an incomplete version
		// being recovered. Instead we wait for the updateStorage loop to commit something (and consequently also what
		// we have written)

		wait(data->durableVersion.whenAtLeast(data->storageVersion() + 1));
		holdingFKPL.release();

		TraceEvent(SevDebug, "FKAfterFinalCommit", data->thisServerID)
		    .detail("FKID", interval.pairID)
		    .detail("SV", data->storageVersion())
		    .detail("DV", data->durableVersion.get());

		// Wait to run during update(), after a new batch of versions is received from the tlog but before eager reads
		// take place.
		Promise<FetchInjectionInfo*> p;
		data->readyFetchKeys.push_back(p);

		FetchInjectionInfo* batch = wait(p.getFuture());
		TraceEvent(SevDebug, "FKUpdateBatch", data->thisServerID).detail("FKID", interval.pairID);

		shard->phase = AddingShard::Waiting;

		// Choose a transferredVersion.  This choice and timing ensure that
		//   * The transferredVersion can be mutated in versionedData
		//   * The transferredVersion isn't yet committed to storage (so we can write the availability status change)
		//   * The transferredVersion is <= the version of any of the updates in batch, and if there is an equal version
		//     its mutations haven't been processed yet
		shard->transferredVersion = data->version.get() + 1;
		// shard->transferredVersion = batch->changes[0].version;  //< FIXME: This obeys the documented properties, and
		// seems "safer" because it never introduces extra versions into the data structure, but violates some ASSERTs
		// currently
		data->mutableData().createNewVersion(shard->transferredVersion);
		ASSERT(shard->transferredVersion > data->storageVersion());
		ASSERT(shard->transferredVersion == data->data().getLatestVersion());

		TraceEvent(SevDebug, "FetchKeysHaveData", data->thisServerID)
		    .detail("FKID", interval.pairID)
		    .detail("Version", shard->transferredVersion)
		    .detail("StorageVersion", data->storageVersion());
		validate(data);

		// Put the updates that were collected during the FinalCommit phase into the batch at the transferredVersion.
		// Eager reads will be done for them by update(), and the mutations will come back through
		// AddingShard::addMutations and be applied to versionedMap and mutationLog as normal. The lie about their
		// version is acceptable because this shard will never be read at versions < transferredVersion
		for (auto i = shard->updates.begin(); i != shard->updates.end(); ++i) {
			i->version = shard->transferredVersion;
			batch->arena.dependsOn(i->arena());
		}

		int startSize = batch->changes.size();
		TEST(startSize); // Adding fetch data to a batch which already has changes
		batch->changes.resize(batch->changes.size() + shard->updates.size());

		// FIXME: pass the deque back rather than copy the data
		std::copy(shard->updates.begin(), shard->updates.end(), batch->changes.begin() + startSize);
		Version checkv = shard->transferredVersion;

		for (auto b = batch->changes.begin() + startSize; b != batch->changes.end(); ++b) {
			ASSERT(b->version >= checkv);
			checkv = b->version;
			for (auto& m : b->mutations)
				DEBUG_MUTATION("fetchKeysFinalCommitInject", batch->changes[0].version, m);
		}

		shard->updates.clear();

		setAvailableStatus(data,
		                   keys,
		                   true); // keys will be available when getLatestVersion()==transferredVersion is durable

		// Wait for the transferredVersion (and therefore the shard data) to be committed and durable.
		wait(data->durableVersion.whenAtLeast(shard->transferredVersion));

		ASSERT(data->shards[shard->keys.begin]->assigned() &&
		       data->shards[shard->keys.begin]->keys ==
		           shard->keys); // We aren't changing whether the shard is assigned
		data->newestAvailableVersion.insert(shard->keys, latestVersion);
		shard->readWrite.send(Void());
		data->addShard(ShardInfo::newReadWrite(shard->keys, data)); // invalidates shard!
		coalesceShards(data, keys);

		validate(data);

		++data->counters.fetchExecutingCount;
		data->counters.fetchExecutingMS += 1000 * (now() - executeStart);

		TraceEvent(SevDebug, interval.end(), data->thisServerID);
	} catch (Error& e) {
		TraceEvent(SevDebug, interval.end(), data->thisServerID).error(e, true).detail("Version", data->version.get());

		if (e.code() == error_code_actor_cancelled && !data->shuttingDown && shard->phase >= AddingShard::Fetching) {
			if (shard->phase < AddingShard::Waiting) {
				data->storage.clearRange(keys);
				data->byteSampleApplyClear(keys, invalidVersion);
			} else {
				ASSERT(data->data().getLatestVersion() > data->version.get());
				removeDataRange(
				    data, data->addVersionToMutationLog(data->data().getLatestVersion()), data->shards, keys);
				setAvailableStatus(data, keys, false);
				// Prevent another, overlapping fetchKeys from entering the Fetching phase until
				// data->data().getLatestVersion() is durable
				data->newestDirtyVersion.insert(keys, data->data().getLatestVersion());
			}
		}

		TraceEvent(SevError, "FetchKeysError", data->thisServerID)
		    .error(e)
		    .detail("Elapsed", now() - startTime)
		    .detail("KeyBegin", keys.begin)
		    .detail("KeyEnd", keys.end);
		if (e.code() != error_code_actor_cancelled)
			data->otherError.sendError(e); // Kill the storage server.  Are there any recoverable errors?
		throw; // goes nowhere
	}

	return Void();
};

AddingShard::AddingShard(StorageServer* server, KeyRangeRef const& keys)
  : server(server), keys(keys), transferredVersion(invalidVersion), phase(WaitPrevious) {
	fetchClient = fetchKeys(server, this);
}

void AddingShard::addMutation(Version version, MutationRef const& mutation) {
	if (mutation.type == mutation.ClearRange) {
		ASSERT(keys.begin <= mutation.param1 && mutation.param2 <= keys.end);
	} else if (isSingleKeyMutation((MutationRef::Type)mutation.type)) {
		ASSERT(keys.contains(mutation.param1));
	}

	if (phase == WaitPrevious) {
		// Updates can be discarded
	} else if (phase == Fetching) {
		if (!updates.size() || version > updates.end()[-1].version) {
			VerUpdateRef v;
			v.version = version;
			v.isPrivateData = false;
			updates.push_back(v);
		} else {
			ASSERT(version == updates.end()[-1].version);
		}
		updates.back().mutations.push_back_deep(updates.back().arena(), mutation);
	} else if (phase == Waiting) {
		server->addMutation(version, mutation, keys, server->updateEagerReads);
	} else
		ASSERT(false);
}

void ShardInfo::addMutation(Version version, MutationRef const& mutation) {
	ASSERT((void*)this);
	ASSERT(keys.contains(mutation.param1));
	if (adding)
		adding->addMutation(version, mutation);
	else if (readWrite)
		readWrite->addMutation(version, mutation, this->keys, readWrite->updateEagerReads);
	else if (mutation.type != MutationRef::ClearRange) {
		TraceEvent(SevError, "DeliveredToNotAssigned")
		    .detail("Version", version)
		    .detail("Mutation", mutation.toString());
		ASSERT(false); // Mutation delivered to notAssigned shard!
	}
}

enum ChangeServerKeysContext { CSK_UPDATE, CSK_RESTORE };
const char* changeServerKeysContextName[] = { "Update", "Restore" };

void changeServerKeys(StorageServer* data,
                      const KeyRangeRef& keys,
                      bool nowAssigned,
                      Version version,
                      ChangeServerKeysContext context) {
	ASSERT(!keys.empty());

	//TraceEvent("ChangeServerKeys", data->thisServerID)
	//	.detail("KeyBegin", keys.begin)
	//	.detail("KeyEnd", keys.end)
	//	.detail("NowAssigned", nowAssigned)
	//	.detail("Version", version)
	//	.detail("Context", changeServerKeysContextName[(int)context]);
	validate(data);

	// TODO(alexmiller): Figure out how to selectively enable spammy data distribution events.
	// DEBUG_KEY_RANGE( nowAssigned ? "KeysAssigned" : "KeysUnassigned", version, keys );

	bool isDifferent = false;
	auto existingShards = data->shards.intersectingRanges(keys);
	for (auto it = existingShards.begin(); it != existingShards.end(); ++it) {
		if (nowAssigned != it->value()->assigned()) {
			isDifferent = true;
			/*TraceEvent("CSKRangeDifferent", data->thisServerID)
			  .detail("KeyBegin", it->range().begin)
			  .detail("KeyEnd", it->range().end);*/
			break;
		}
	}
	if (!isDifferent) {
		//TraceEvent("CSKShortCircuit", data->thisServerID)
		//	.detail("KeyBegin", keys.begin)
		//	.detail("KeyEnd", keys.end);
		return;
	}

	// Save a backup of the ShardInfo references before we start messing with shards, in order to defer fetchKeys
	// cancellation (and its potential call to removeDataRange()) until shards is again valid
	vector<Reference<ShardInfo>> oldShards;
	auto os = data->shards.intersectingRanges(keys);
	for (auto r = os.begin(); r != os.end(); ++r)
		oldShards.push_back(r->value());

	// As addShard (called below)'s documentation requires, reinitialize any overlapping range(s)
	auto ranges = data->shards.getAffectedRangesAfterInsertion(
	    keys, Reference<ShardInfo>()); // null reference indicates the range being changed
	for (int i = 0; i < ranges.size(); i++) {
		if (!ranges[i].value) {
			ASSERT((KeyRangeRef&)ranges[i] == keys); // there shouldn't be any nulls except for the range being inserted
		} else if (ranges[i].value->notAssigned())
			data->addShard(ShardInfo::newNotAssigned(ranges[i]));
		else if (ranges[i].value->isReadable())
			data->addShard(ShardInfo::newReadWrite(ranges[i], data));
		else {
			ASSERT(ranges[i].value->adding);
			data->addShard(ShardInfo::newAdding(data, ranges[i]));
			TEST(true); // ChangeServerKeys reFetchKeys
		}
	}

	// Shard state depends on nowAssigned and whether the data is available (actually assigned in memory or on the disk)
	// up to the given version.  The latter depends on data->newestAvailableVersion, so loop over the ranges of that.
	// SOMEDAY: Could this just use shards?  Then we could explicitly do the removeDataRange here when an
	// adding/transferred shard is cancelled
	auto vr = data->newestAvailableVersion.intersectingRanges(keys);
	std::vector<std::pair<KeyRange, Version>> changeNewestAvailable;
	std::vector<KeyRange> removeRanges;
	for (auto r = vr.begin(); r != vr.end(); ++r) {
		KeyRangeRef range = keys & r->range();
		bool dataAvailable = r->value() == latestVersion || r->value() >= version;
		/*TraceEvent("CSKRange", data->thisServerID)
		    .detail("KeyBegin", range.begin)
		    .detail("KeyEnd", range.end)
		    .detail("Available", dataAvailable)
		    .detail("NowAssigned", nowAssigned)
		    .detail("NewestAvailable", r->value())
		    .detail("ShardState0", data->shards[range.begin]->debugDescribeState());*/
		if (!nowAssigned) {
			if (dataAvailable) {
				ASSERT(r->value() ==
				       latestVersion); // Not that we care, but this used to be checked instead of dataAvailable
				ASSERT(data->mutableData().getLatestVersion() > version || context == CSK_RESTORE);
				changeNewestAvailable.emplace_back(range, version);
				removeRanges.push_back(range);
			}
			data->addShard(ShardInfo::newNotAssigned(range));
			data->watches.triggerRange(range.begin, range.end);
		} else if (!dataAvailable) {
			// SOMEDAY: Avoid restarting adding/transferred shards
			if (version == 0) { // bypass fetchkeys; shard is known empty at version 0
				changeNewestAvailable.emplace_back(range, latestVersion);
				data->addShard(ShardInfo::newReadWrite(range, data));
				setAvailableStatus(data, range, true);
			} else {
				auto& shard = data->shards[range.begin];
				if (!shard->assigned() || shard->keys != range)
					data->addShard(ShardInfo::newAdding(data, range));
			}
		} else {
			changeNewestAvailable.emplace_back(range, latestVersion);
			data->addShard(ShardInfo::newReadWrite(range, data));
		}
	}
	// Update newestAvailableVersion when a shard becomes (un)available (in a separate loop to avoid invalidating vr
	// above)
	for (auto r = changeNewestAvailable.begin(); r != changeNewestAvailable.end(); ++r)
		data->newestAvailableVersion.insert(r->first, r->second);

	if (!nowAssigned)
		data->metrics.notifyNotReadable(keys);

	coalesceShards(data, KeyRangeRef(ranges[0].begin, ranges[ranges.size() - 1].end));

	// Now it is OK to do removeDataRanges, directly and through fetchKeys cancellation (and we have to do so before
	// validate())
	oldShards.clear();
	ranges.clear();
	for (auto r = removeRanges.begin(); r != removeRanges.end(); ++r) {
		removeDataRange(data, data->addVersionToMutationLog(data->data().getLatestVersion()), data->shards, *r);
		setAvailableStatus(data, *r, false);
	}
	validate(data);
}

void rollback(StorageServer* data, Version rollbackVersion, Version nextVersion) {
	TEST(true); // call to shard rollback
	DEBUG_KEY_RANGE("Rollback", rollbackVersion, allKeys);

	// We used to do a complicated dance to roll back in MVCC history.  It's much simpler, and more testable,
	// to simply restart the storage server actor and restore from the persistent disk state, and then roll
	// forward from the TLog's history.  It's not quite as efficient, but we rarely have to do this in practice.

	// FIXME: This code is relying for liveness on an undocumented property of the log system implementation: that after
	// a rollback the rolled back versions will eventually be missing from the peeked log.  A more sophisticated
	// approach would be to make the rollback range durable and, after reboot, skip over those versions if they appear
	// in peek results.

	throw please_reboot();
}

void StorageServer::addMutation(Version version,
                                MutationRef const& mutation,
                                KeyRangeRef const& shard,
                                UpdateEagerReadInfo* eagerReads) {
	MutationRef expanded = mutation;
	auto& mLog = addVersionToMutationLog(version);

	if (!expandMutation(expanded, data(), eagerReads, shard.end, mLog.arena())) {
		return;
	}
	expanded = addMutationToMutationLog(mLog, expanded);
	DEBUG_MUTATION("applyMutation", version, expanded)
	    .detail("UID", thisServerID)
	    .detail("ShardBegin", shard.begin)
	    .detail("ShardEnd", shard.end);
	applyMutation(this, expanded, mLog.arena(), mutableData());
	// printf("\nSSUpdate: Printing versioned tree after applying mutation\n");
	// mutableData().printTree(version);
}

struct OrderByVersion {
	bool operator()(const VerUpdateRef& a, const VerUpdateRef& b) {
		if (a.version != b.version)
			return a.version < b.version;
		if (a.isPrivateData != b.isPrivateData)
			return a.isPrivateData;
		return false;
	}
};

#define PERSIST_PREFIX "\xff\xff"

// Immutable
static const KeyValueRef persistFormat(LiteralStringRef(PERSIST_PREFIX "Format"),
                                       LiteralStringRef("FoundationDB/StorageServer/1/4"));
static const KeyRangeRef persistFormatReadableRange(LiteralStringRef("FoundationDB/StorageServer/1/2"),
                                                    LiteralStringRef("FoundationDB/StorageServer/1/5"));
static const KeyRef persistID = LiteralStringRef(PERSIST_PREFIX "ID");

// (Potentially) change with the durable version or when fetchKeys completes
static const KeyRef persistVersion = LiteralStringRef(PERSIST_PREFIX "Version");
static const KeyRangeRef persistShardAssignedKeys =
    KeyRangeRef(LiteralStringRef(PERSIST_PREFIX "ShardAssigned/"), LiteralStringRef(PERSIST_PREFIX "ShardAssigned0"));
static const KeyRangeRef persistShardAvailableKeys =
    KeyRangeRef(LiteralStringRef(PERSIST_PREFIX "ShardAvailable/"), LiteralStringRef(PERSIST_PREFIX "ShardAvailable0"));
static const KeyRangeRef persistByteSampleKeys =
    KeyRangeRef(LiteralStringRef(PERSIST_PREFIX "BS/"), LiteralStringRef(PERSIST_PREFIX "BS0"));
static const KeyRangeRef persistByteSampleSampleKeys =
    KeyRangeRef(LiteralStringRef(PERSIST_PREFIX "BS/" PERSIST_PREFIX "BS/"),
                LiteralStringRef(PERSIST_PREFIX "BS/" PERSIST_PREFIX "BS0"));
static const KeyRef persistLogProtocol = LiteralStringRef(PERSIST_PREFIX "LogProtocol");
static const KeyRef persistPrimaryLocality = LiteralStringRef(PERSIST_PREFIX "PrimaryLocality");
// data keys are unmangled (but never start with PERSIST_PREFIX because they are always in allKeys)

class StorageUpdater {
public:
	StorageUpdater()
	  : fromVersion(invalidVersion), currentVersion(invalidVersion), restoredVersion(invalidVersion),
	    processedStartKey(false), processedCacheStartKey(false) {}
	StorageUpdater(Version fromVersion, Version restoredVersion)
	  : fromVersion(fromVersion), currentVersion(fromVersion), restoredVersion(restoredVersion),
	    processedStartKey(false), processedCacheStartKey(false) {}

	void applyMutation(StorageServer* data, MutationRef const& m, Version ver) {
		//TraceEvent("SSNewVersion", data->thisServerID).detail("VerWas", data->mutableData().latestVersion).detail("ChVer", ver);

		if (currentVersion != ver) {
			fromVersion = currentVersion;
			currentVersion = ver;
			data->mutableData().createNewVersion(ver);
		}

		if (m.param1.startsWith(systemKeys.end)) {
			if ((m.type == MutationRef::SetValue) && m.param1.substr(1).startsWith(storageCachePrefix))
				applyPrivateCacheData(data, m);
			else {
				applyPrivateData(data, m);
			}
		} else {
			// FIXME: enable when DEBUG_MUTATION is active
			// for(auto m = changes[c].mutations.begin(); m; ++m) {
			//	DEBUG_MUTATION("SSUpdateMutation", changes[c].version, *m);
			//}

			splitMutation(data, data->shards, m, ver);
		}

		if (data->otherError.getFuture().isReady())
			data->otherError.getFuture().get();
	}

	Version currentVersion;

private:
	Version fromVersion;
	Version restoredVersion;

	KeyRef startKey;
	bool nowAssigned;
	bool processedStartKey;

	KeyRef cacheStartKey;
	bool processedCacheStartKey;

	void applyPrivateData(StorageServer* data, MutationRef const& m) {
		TraceEvent(SevDebug, "SSPrivateMutation", data->thisServerID).detail("Mutation", m.toString());

		if (processedStartKey) {
			// Because of the implementation of the krm* functions, we expect changes in pairs, [begin,end)
			// We can also ignore clearRanges, because they are always accompanied by such a pair of sets with the same
			// keys
			ASSERT(m.type == MutationRef::SetValue && m.param1.startsWith(data->sk));
			KeyRangeRef keys(startKey.removePrefix(data->sk), m.param1.removePrefix(data->sk));

			// add changes in shard assignment to the mutation log
			setAssignedStatus(data, keys, nowAssigned);

			// The changes for version have already been received (and are being processed now).  We need
			// to fetch the data for change.version-1 (changes from versions < change.version)
			changeServerKeys(data, keys, nowAssigned, currentVersion - 1, CSK_UPDATE);
			processedStartKey = false;
		} else if (m.type == MutationRef::SetValue && m.param1.startsWith(data->sk)) {
			// Because of the implementation of the krm* functions, we expect changes in pairs, [begin,end)
			// We can also ignore clearRanges, because they are always accompanied by such a pair of sets with the same
			// keys
			startKey = m.param1;
			nowAssigned = m.param2 != serverKeysFalse;
			processedStartKey = true;
		} else if (m.type == MutationRef::SetValue && m.param1 == lastEpochEndPrivateKey) {
			// lastEpochEnd transactions are guaranteed by the master to be alone in their own batch (version)
			// That means we don't have to worry about the impact on changeServerKeys
			// ASSERT( /*isFirstVersionUpdateFromTLog && */!std::next(it) );

			Version rollbackVersion;
			BinaryReader br(m.param2, Unversioned());
			br >> rollbackVersion;

			if (rollbackVersion < fromVersion && rollbackVersion > restoredVersion) {
				TEST(true); // ShardApplyPrivateData shard rollback
				TraceEvent(SevWarn, "Rollback", data->thisServerID)
				    .detail("FromVersion", fromVersion)
				    .detail("ToVersion", rollbackVersion)
				    .detail("AtVersion", currentVersion)
				    .detail("StorageVersion", data->storageVersion());
				ASSERT(rollbackVersion >= data->storageVersion());
				rollback(data, rollbackVersion, currentVersion);
			}

			data->recoveryVersionSkips.emplace_back(rollbackVersion, currentVersion - rollbackVersion);
		} else if (m.type == MutationRef::SetValue && m.param1 == killStoragePrivateKey) {
			throw worker_removed();
		} else if ((m.type == MutationRef::SetValue || m.type == MutationRef::ClearRange) &&
		           m.param1.substr(1).startsWith(serverTagPrefix)) {
			bool matchesThisServer = decodeServerTagKey(m.param1.substr(1)) == data->thisServerID;
			if ((m.type == MutationRef::SetValue && !matchesThisServer) ||
			    (m.type == MutationRef::ClearRange && matchesThisServer))
				throw worker_removed();
		} else if (m.type == MutationRef::SetValue && m.param1 == rebootWhenDurablePrivateKey) {
			data->rebootAfterDurableVersion = currentVersion;
			TraceEvent("RebootWhenDurableSet", data->thisServerID)
			    .detail("DurableVersion", data->durableVersion.get())
			    .detail("RebootAfterDurableVersion", data->rebootAfterDurableVersion);
		} else if (m.type == MutationRef::SetValue && m.param1 == primaryLocalityPrivateKey) {
			data->primaryLocality = BinaryReader::fromStringRef<int8_t>(m.param2, Unversioned());
			auto& mLV = data->addVersionToMutationLog(data->data().getLatestVersion());
			data->addMutationToMutationLog(mLV, MutationRef(MutationRef::SetValue, persistPrimaryLocality, m.param2));
		} else {
			ASSERT(false); // Unknown private mutation
		}
	}

	void applyPrivateCacheData(StorageServer* data, MutationRef const& m) {
		//TraceEvent(SevDebug, "SSPrivateCacheMutation", data->thisServerID).detail("Mutation", m.toString());

		if (processedCacheStartKey) {
			// Because of the implementation of the krm* functions, we expect changes in pairs, [begin,end)
			ASSERT((m.type == MutationRef::SetValue) && m.param1.substr(1).startsWith(storageCachePrefix));
			KeyRangeRef keys(cacheStartKey.removePrefix(systemKeys.begin).removePrefix(storageCachePrefix),
			                 m.param1.removePrefix(systemKeys.begin).removePrefix(storageCachePrefix));
			data->cachedRangeMap.insert(keys, true);

			// Figure out the affected shard ranges and maintain the cached key-range information in the in-memory map
			// TODO revisit- we are not splitting the cached ranges based on shards as of now.
			if (0) {
				auto cachedRanges = data->shards.intersectingRanges(keys);
				for (auto shard = cachedRanges.begin(); shard != cachedRanges.end(); ++shard) {
					KeyRangeRef intersectingRange = shard.range() & keys;
					TraceEvent(SevDebug, "SSPrivateCacheMutationInsertUnexpected", data->thisServerID)
					    .detail("Begin", intersectingRange.begin)
					    .detail("End", intersectingRange.end);
					data->cachedRangeMap.insert(intersectingRange, true);
				}
			}
			processedStartKey = false;
		} else if ((m.type == MutationRef::SetValue) && m.param1.substr(1).startsWith(storageCachePrefix)) {
			// Because of the implementation of the krm* functions, we expect changes in pairs, [begin,end)
			cacheStartKey = m.param1;
			processedCacheStartKey = true;
		} else {
			ASSERT(false); // Unknown private mutation
		}
	}
};

ACTOR Future<Void> update(StorageServer* data, bool* pReceivedUpdate) {
	state double start;
	try {
		// If we are disk bound and durableVersion is very old, we need to block updates or we could run out of memory
		// This is often referred to as the storage server e-brake (emergency brake)
		state double waitStartT = 0;
		while (data->queueSize() >= SERVER_KNOBS->STORAGE_HARD_LIMIT_BYTES &&
		       data->durableVersion.get() < data->desiredOldestVersion.get()) {
			if (now() - waitStartT >= 1) {
				TraceEvent(SevWarn, "StorageServerUpdateLag", data->thisServerID)
				    .detail("Version", data->version.get())
				    .detail("DurableVersion", data->durableVersion.get());
				waitStartT = now();
			}

			data->behind = true;
			wait(delayJittered(.005, TaskPriority::TLogPeekReply));
		}

		while (data->byteSampleClearsTooLarge.get()) {
			wait(data->byteSampleClearsTooLarge.onChange());
		}

		state Reference<ILogSystem::IPeekCursor> cursor = data->logCursor;

		loop {
			wait(cursor->getMore());
			if (!cursor->isExhausted()) {
				break;
			}
		}
		if (cursor->popped() > 0)
			throw worker_removed();

		++data->counters.updateBatches;
		data->lastTLogVersion = cursor->getMaxKnownVersion();
		data->versionLag = std::max<int64_t>(0, data->lastTLogVersion - data->version.get());

		ASSERT(*pReceivedUpdate == false);
		*pReceivedUpdate = true;

		start = now();
		wait(data->durableVersionLock.take(TaskPriority::TLogPeekReply, 1));
		state FlowLock::Releaser holdingDVL(data->durableVersionLock);
		if (now() - start > 0.1)
			TraceEvent("SSSlowTakeLock1", data->thisServerID)
			    .detailf("From", "%016llx", debug_lastLoadBalanceResultEndpointToken)
			    .detail("Duration", now() - start)
			    .detail("Version", data->version.get());

		start = now();
		state UpdateEagerReadInfo eager;
		state FetchInjectionInfo fii;
		state Reference<ILogSystem::IPeekCursor> cloneCursor2;

		loop {
			state uint64_t changeCounter = data->shardChangeCounter;
			bool epochEnd = false;
			bool hasPrivateData = false;
			bool firstMutation = true;
			bool dbgLastMessageWasProtocol = false;

			Reference<ILogSystem::IPeekCursor> cloneCursor1 = cursor->cloneNoMore();
			cloneCursor2 = cursor->cloneNoMore();

			cloneCursor1->setProtocolVersion(data->logProtocol);

			for (; cloneCursor1->hasMessage(); cloneCursor1->nextMessage()) {
				ArenaReader& cloneReader = *cloneCursor1->reader();

				if (LogProtocolMessage::isNextIn(cloneReader)) {
					LogProtocolMessage lpm;
					cloneReader >> lpm;
					//TraceEvent(SevDebug, "SSReadingLPM", data->thisServerID).detail("Mutation", lpm.toString());
					dbgLastMessageWasProtocol = true;
					cloneCursor1->setProtocolVersion(cloneReader.protocolVersion());
				} else if (cloneReader.protocolVersion().hasSpanContext() &&
				           SpanContextMessage::isNextIn(cloneReader)) {
					SpanContextMessage scm;
					cloneReader >> scm;
				} else {
					MutationRef msg;
					cloneReader >> msg;
					//TraceEvent(SevDebug, "SSReadingLog", data->thisServerID).detail("Mutation", msg.toString());

					if (firstMutation && msg.param1.startsWith(systemKeys.end))
						hasPrivateData = true;
					firstMutation = false;

					if (msg.param1 == lastEpochEndPrivateKey) {
						epochEnd = true;
						ASSERT(dbgLastMessageWasProtocol);
					}

					eager.addMutation(msg);
					dbgLastMessageWasProtocol = false;
				}
			}

			// Any fetchKeys which are ready to transition their shards to the adding,transferred state do so now.
			// If there is an epoch end we skip this step, to increase testability and to prevent inserting a version in
			// the middle of a rolled back version range.
			while (!hasPrivateData && !epochEnd && !data->readyFetchKeys.empty()) {
				auto fk = data->readyFetchKeys.back();
				data->readyFetchKeys.pop_back();
				fk.send(&fii);
			}

			for (auto& c : fii.changes)
				eager.addMutations(c.mutations);

			wait(doEagerReads(data, &eager));
			if (data->shardChangeCounter == changeCounter)
				break;
			TEST(true); // A fetchKeys completed while we were doing this, so eager might be outdated.  Read it again.
			// SOMEDAY: Theoretically we could check the change counters of individual shards and retry the reads only
			// selectively
			eager = UpdateEagerReadInfo();
		}

		if (now() - start > 0.1)
			TraceEvent("SSSlowTakeLock2", data->thisServerID)
			    .detailf("From", "%016llx", debug_lastLoadBalanceResultEndpointToken)
			    .detail("Duration", now() - start)
			    .detail("Version", data->version.get());

		data->updateEagerReads = &eager;
		data->debug_inApplyUpdate = true;

		state StorageUpdater updater(data->lastVersionWithData, data->restoredVersion);

		if (EXPENSIVE_VALIDATION)
			data->data().atLatest().validate();
		validate(data);

		state bool injectedChanges = false;
		state int changeNum = 0;
		state int mutationBytes = 0;
		for (; changeNum < fii.changes.size(); changeNum++) {
			state int mutationNum = 0;
			state VerUpdateRef* pUpdate = &fii.changes[changeNum];
			for (; mutationNum < pUpdate->mutations.size(); mutationNum++) {
				updater.applyMutation(data, pUpdate->mutations[mutationNum], pUpdate->version);
				mutationBytes += pUpdate->mutations[mutationNum].totalSize();
				injectedChanges = true;
				if (mutationBytes > SERVER_KNOBS->DESIRED_UPDATE_BYTES) {
					mutationBytes = 0;
					wait(delay(SERVER_KNOBS->UPDATE_DELAY));
				}
			}
		}

		state Version ver = invalidVersion;
		cloneCursor2->setProtocolVersion(data->logProtocol);
		state SpanID spanContext = SpanID();
		for (; cloneCursor2->hasMessage(); cloneCursor2->nextMessage()) {
			if (mutationBytes > SERVER_KNOBS->DESIRED_UPDATE_BYTES) {
				mutationBytes = 0;
				// Instead of just yielding, leave time for the storage server to respond to reads
				wait(delay(SERVER_KNOBS->UPDATE_DELAY));
			}

			if (cloneCursor2->version().version > ver) {
				ASSERT(cloneCursor2->version().version > data->version.get());
			}

			auto& rd = *cloneCursor2->reader();

			if (cloneCursor2->version().version > ver && cloneCursor2->version().version > data->version.get()) {
				++data->counters.updateVersions;
				ver = cloneCursor2->version().version;
			}

			if (LogProtocolMessage::isNextIn(rd)) {
				LogProtocolMessage lpm;
				rd >> lpm;

				data->logProtocol = rd.protocolVersion();
				data->storage.changeLogProtocol(ver, data->logProtocol);
				cloneCursor2->setProtocolVersion(rd.protocolVersion());
			} else if (rd.protocolVersion().hasSpanContext() && SpanContextMessage::isNextIn(rd)) {
				SpanContextMessage scm;
				rd >> scm;
				spanContext = scm.spanContext;
			} else {
				MutationRef msg;
				rd >> msg;

				Span span("SS:update"_loc, { spanContext });
				span.addTag("key"_sr, msg.param1);

				if (ver != invalidVersion) { // This change belongs to a version < minVersion
					DEBUG_MUTATION("SSPeek", ver, msg).detail("ServerID", data->thisServerID);
					if (ver == 1) {
						TraceEvent("SSPeekMutation", data->thisServerID);
						// The following trace event may produce a value with special characters
						//TraceEvent("SSPeekMutation", data->thisServerID).detail("Mutation", msg.toString()).detail("Version", cloneCursor2->version().toString());
					}

					updater.applyMutation(data, msg, ver);
					mutationBytes += msg.totalSize();
					data->counters.mutationBytes += msg.totalSize();
					++data->counters.mutations;
					switch (msg.type) {
					case MutationRef::SetValue:
						++data->counters.setMutations;
						break;
					case MutationRef::ClearRange:
						++data->counters.clearRangeMutations;
						break;
					case MutationRef::AddValue:
					case MutationRef::And:
					case MutationRef::AndV2:
					case MutationRef::AppendIfFits:
					case MutationRef::ByteMax:
					case MutationRef::ByteMin:
					case MutationRef::Max:
					case MutationRef::Min:
					case MutationRef::MinV2:
					case MutationRef::Or:
					case MutationRef::Xor:
					case MutationRef::CompareAndClear:
						++data->counters.atomicMutations;
						break;
					}
				} else
					TraceEvent(SevError, "DiscardingPeekedData", data->thisServerID)
					    .detail("Mutation", msg.toString())
					    .detail("Version", cloneCursor2->version().toString());
			}
		}

		if (ver != invalidVersion) {
			data->lastVersionWithData = ver;
		}
		ver = cloneCursor2->version().version - 1;

		if (injectedChanges)
			data->lastVersionWithData = ver;

		data->updateEagerReads = nullptr;
		data->debug_inApplyUpdate = false;

		if (ver == invalidVersion && !fii.changes.empty()) {
			ver = updater.currentVersion;
		}

		if (ver != invalidVersion && ver > data->version.get()) {
			// TODO(alexmiller): Update to version tracking.
			DEBUG_KEY_RANGE("SSUpdate", ver, KeyRangeRef());

			data->mutableData().createNewVersion(ver);
			if (data->otherError.getFuture().isReady())
				data->otherError.getFuture().get();

			data->noRecentUpdates.set(false);
			data->lastUpdate = now();
			data->version.set(ver); // Triggers replies to waiting gets for new version(s)
			setDataVersion(data->thisServerID, data->version.get());
			if (data->otherError.getFuture().isReady())
				data->otherError.getFuture().get();

			Version maxVersionsInMemory = SERVER_KNOBS->MAX_READ_TRANSACTION_LIFE_VERSIONS;
			for (int i = 0; i < data->recoveryVersionSkips.size(); i++) {
				maxVersionsInMemory += data->recoveryVersionSkips[i].second;
			}

			// Trigger updateStorage if necessary
			Version proposedOldestVersion =
			    std::max(data->version.get(), cursor->getMinKnownCommittedVersion()) - maxVersionsInMemory;
			if (data->primaryLocality == tagLocalitySpecial || data->tag.locality == data->primaryLocality) {
				proposedOldestVersion = std::max(proposedOldestVersion, data->lastTLogVersion - maxVersionsInMemory);
			}
			proposedOldestVersion = std::min(proposedOldestVersion, data->version.get() - 1);
			proposedOldestVersion = std::max(proposedOldestVersion, data->oldestVersion.get());
			proposedOldestVersion = std::max(proposedOldestVersion, data->desiredOldestVersion.get());

			//TraceEvent("StorageServerUpdated", data->thisServerID).detail("Ver", ver).detail("DataVersion", data->version.get())
			//	.detail("LastTLogVersion", data->lastTLogVersion).detail("NewOldest",
			// data->oldestVersion.get()).detail("DesiredOldest",data->desiredOldestVersion.get())
			//	.detail("MaxVersionInMemory", maxVersionsInMemory).detail("Proposed",
			// proposedOldestVersion).detail("PrimaryLocality", data->primaryLocality).detail("Tag",
			// data->tag.toString());

			while (!data->recoveryVersionSkips.empty() &&
			       proposedOldestVersion > data->recoveryVersionSkips.front().first) {
				data->recoveryVersionSkips.pop_front();
			}
			data->desiredOldestVersion.set(proposedOldestVersion);
		}

		validate(data);

		data->logCursor->advanceTo(cloneCursor2->version());
		if (cursor->version().version >= data->lastTLogVersion) {
			if (data->behind) {
				TraceEvent("StorageServerNoLongerBehind", data->thisServerID)
				    .detail("CursorVersion", cursor->version().version)
				    .detail("TLogVersion", data->lastTLogVersion);
			}
			data->behind = false;
		}

		return Void(); // update will get called again ASAP
	} catch (Error& err) {
		state Error e = err;
		if (e.code() != error_code_worker_removed && e.code() != error_code_please_reboot) {
			TraceEvent(SevError, "SSUpdateError", data->thisServerID).error(e).backtrace();
		} else if (e.code() == error_code_please_reboot) {
			wait(data->durableInProgress);
		}
		throw e;
	}
}

ACTOR Future<Void> updateStorage(StorageServer* data) {
	loop {
		ASSERT(data->durableVersion.get() == data->storageVersion());
		if (g_network->isSimulated()) {
			double endTime =
			    g_simulator.checkDisabled(format("%s/updateStorage", data->thisServerID.toString().c_str()));
			if (endTime > now()) {
				wait(delay(endTime - now(), TaskPriority::UpdateStorage));
			}
		}
		wait(data->desiredOldestVersion.whenAtLeast(data->storageVersion() + 1));
		wait(delay(0, TaskPriority::UpdateStorage));

		state Promise<Void> durableInProgress;
		data->durableInProgress = durableInProgress.getFuture();

		state Version startOldestVersion = data->storageVersion();
		state Version newOldestVersion = data->storageVersion();
		state Version desiredVersion = data->desiredOldestVersion.get();
		state int64_t bytesLeft = SERVER_KNOBS->STORAGE_COMMIT_BYTES;

		// Write mutations to storage until we reach the desiredVersion or have written too much (bytesleft)
		loop {
			state bool done = data->storage.makeVersionMutationsDurable(newOldestVersion, desiredVersion, bytesLeft);
			// We want to forget things from these data structures atomically with changing oldestVersion (and "before",
			// since oldestVersion.set() may trigger waiting actors) forgetVersionsBeforeAsync visibly forgets
			// immediately (without waiting) but asynchronously frees memory.
			Future<Void> finishedForgetting =
			    data->mutableData().forgetVersionsBeforeAsync(newOldestVersion, TaskPriority::UpdateStorage);
			data->oldestVersion.set(newOldestVersion);
			wait(finishedForgetting);
			wait(yield(TaskPriority::UpdateStorage));
			if (done)
				break;
		}

		// Set the new durable version as part of the outstanding change set, before commit
		if (startOldestVersion != newOldestVersion)
			data->storage.makeVersionDurable(newOldestVersion);

		debug_advanceMaxCommittedVersion(data->thisServerID, newOldestVersion);
		state Future<Void> durable = data->storage.commit();
		state Future<Void> durableDelay = Void();

		if (bytesLeft > 0) {
			durableDelay = delay(SERVER_KNOBS->STORAGE_COMMIT_INTERVAL, TaskPriority::UpdateStorage);
		}

		wait(ioTimeoutError(durable, SERVER_KNOBS->MAX_STORAGE_COMMIT_TIME));

		debug_advanceMinCommittedVersion(data->thisServerID, newOldestVersion);

		if (newOldestVersion > data->rebootAfterDurableVersion) {
			TraceEvent("RebootWhenDurableTriggered", data->thisServerID)
			    .detail("NewOldestVersion", newOldestVersion)
			    .detail("RebootAfterDurableVersion", data->rebootAfterDurableVersion);
			// To avoid brokenPromise error, which is caused by the sender of the durableInProgress (i.e., this process)
			// never sets durableInProgress, we should set durableInProgress before send the please_reboot() error.
			// Otherwise, in the race situation when storage server receives both reboot and
			// brokenPromise of durableInProgress, the worker of the storage server will die.
			// We will eventually end up with no worker for storage server role.
			// The data distributor's buildTeam() will get stuck in building a team
			durableInProgress.sendError(please_reboot());
			throw please_reboot();
		}

		durableInProgress.send(Void());
		wait(delay(0, TaskPriority::UpdateStorage)); // Setting durableInProgess could cause the storage server to shut
		                                             // down, so delay to check for cancellation

		// Taking and releasing the durableVersionLock ensures that no eager reads both begin before the commit was
		// effective and are applied after we change the durable version. Also ensure that we have to lock while calling
		// changeDurableVersion, because otherwise the latest version of mutableData might be partially loaded.
		wait(data->durableVersionLock.take());
		data->popVersion(data->durableVersion.get() + 1);

		while (!changeDurableVersion(data, newOldestVersion)) {
			if (g_network->check_yield(TaskPriority::UpdateStorage)) {
				data->durableVersionLock.release();
				wait(delay(0, TaskPriority::UpdateStorage));
				wait(data->durableVersionLock.take());
			}
		}

		data->durableVersionLock.release();

		//TraceEvent("StorageServerDurable", data->thisServerID).detail("Version", newOldestVersion);

		wait(durableDelay);
	}
}

#ifndef __INTEL_COMPILER
#pragma endregion
#endif

////////////////////////////////// StorageServerDisk ///////////////////////////////////////
#ifndef __INTEL_COMPILER
#pragma region StorageServerDisk
#endif

void StorageServerDisk::makeNewStorageServerDurable() {
	storage->set(persistFormat);
	storage->set(KeyValueRef(persistID, BinaryWriter::toValue(data->thisServerID, Unversioned())));
	storage->set(KeyValueRef(persistVersion, BinaryWriter::toValue(data->version.get(), Unversioned())));
	storage->set(KeyValueRef(persistShardAssignedKeys.begin.toString(), LiteralStringRef("0")));
	storage->set(KeyValueRef(persistShardAvailableKeys.begin.toString(), LiteralStringRef("0")));
}

void setAvailableStatus(StorageServer* self, KeyRangeRef keys, bool available) {
	// ASSERT( self->debug_inApplyUpdate );
	ASSERT(!keys.empty());

	auto& mLV = self->addVersionToMutationLog(self->data().getLatestVersion());

	KeyRange availableKeys = KeyRangeRef(persistShardAvailableKeys.begin.toString() + keys.begin.toString(),
	                                     persistShardAvailableKeys.begin.toString() + keys.end.toString());
	//TraceEvent("SetAvailableStatus", self->thisServerID).detail("Version", mLV.version).detail("RangeBegin", availableKeys.begin).detail("RangeEnd", availableKeys.end);

	self->addMutationToMutationLog(mLV, MutationRef(MutationRef::ClearRange, availableKeys.begin, availableKeys.end));
	self->addMutationToMutationLog(mLV,
	                               MutationRef(MutationRef::SetValue,
	                                           availableKeys.begin,
	                                           available ? LiteralStringRef("1") : LiteralStringRef("0")));
	if (keys.end != allKeys.end) {
		bool endAvailable = self->shards.rangeContaining(keys.end)->value()->isInVersionedData();
		self->addMutationToMutationLog(mLV,
		                               MutationRef(MutationRef::SetValue,
		                                           availableKeys.end,
		                                           endAvailable ? LiteralStringRef("1") : LiteralStringRef("0")));
	}
}

void setAssignedStatus(StorageServer* self, KeyRangeRef keys, bool nowAssigned) {
	ASSERT(!keys.empty());
	auto& mLV = self->addVersionToMutationLog(self->data().getLatestVersion());
	KeyRange assignedKeys = KeyRangeRef(persistShardAssignedKeys.begin.toString() + keys.begin.toString(),
	                                    persistShardAssignedKeys.begin.toString() + keys.end.toString());
	//TraceEvent("SetAssignedStatus", self->thisServerID).detail("Version", mLV.version).detail("RangeBegin", assignedKeys.begin).detail("RangeEnd", assignedKeys.end);
	self->addMutationToMutationLog(mLV, MutationRef(MutationRef::ClearRange, assignedKeys.begin, assignedKeys.end));
	self->addMutationToMutationLog(mLV,
	                               MutationRef(MutationRef::SetValue,
	                                           assignedKeys.begin,
	                                           nowAssigned ? LiteralStringRef("1") : LiteralStringRef("0")));
	if (keys.end != allKeys.end) {
		bool endAssigned = self->shards.rangeContaining(keys.end)->value()->assigned();
		self->addMutationToMutationLog(mLV,
		                               MutationRef(MutationRef::SetValue,
		                                           assignedKeys.end,
		                                           endAssigned ? LiteralStringRef("1") : LiteralStringRef("0")));
	}
}

void StorageServerDisk::clearRange(KeyRangeRef keys) {
	storage->clear(keys);
}

void StorageServerDisk::writeKeyValue(KeyValueRef kv) {
	storage->set(kv);
}

void StorageServerDisk::writeMutation(MutationRef mutation) {
	// FIXME: DEBUG_MUTATION(debugContext, debugVersion, *m);
	if (mutation.type == MutationRef::SetValue) {
		storage->set(KeyValueRef(mutation.param1, mutation.param2));
	} else if (mutation.type == MutationRef::ClearRange) {
		storage->clear(KeyRangeRef(mutation.param1, mutation.param2));
	} else
		ASSERT(false);
}

void StorageServerDisk::writeMutations(const VectorRef<MutationRef>& mutations,
                                       Version debugVersion,
                                       const char* debugContext) {
	for (const auto& m : mutations) {
		DEBUG_MUTATION(debugContext, debugVersion, m).detail("UID", data->thisServerID);
		if (m.type == MutationRef::SetValue) {
			storage->set(KeyValueRef(m.param1, m.param2));
		} else if (m.type == MutationRef::ClearRange) {
			storage->clear(KeyRangeRef(m.param1, m.param2));
		}
	}
}

bool StorageServerDisk::makeVersionMutationsDurable(Version& prevStorageVersion,
                                                    Version newStorageVersion,
                                                    int64_t& bytesLeft) {
	if (bytesLeft <= 0)
		return true;

	// Apply mutations from the mutationLog
	auto u = data->getMutationLog().upper_bound(prevStorageVersion);
	if (u != data->getMutationLog().end() && u->first <= newStorageVersion) {
		VerUpdateRef const& v = u->second;
		ASSERT(v.version > prevStorageVersion && v.version <= newStorageVersion);
		// TODO(alexmiller): Update to version tracking.
		DEBUG_KEY_RANGE("makeVersionMutationsDurable", v.version, KeyRangeRef());
		writeMutations(v.mutations, v.version, "makeVersionDurable");
		for (const auto& m : v.mutations)
			bytesLeft -= mvccStorageBytes(m);
		prevStorageVersion = v.version;
		return false;
	} else {
		prevStorageVersion = newStorageVersion;
		return true;
	}
}

// Update data->storage to persist the changes from (data->storageVersion(),version]
void StorageServerDisk::makeVersionDurable(Version version) {
	storage->set(KeyValueRef(persistVersion, BinaryWriter::toValue(version, Unversioned())));

	// TraceEvent("MakeDurable", data->thisServerID)
	//     .detail("FromVersion", prevStorageVersion)
	//     .detail("ToVersion", version);
}

void StorageServerDisk::changeLogProtocol(Version version, ProtocolVersion protocol) {
	data->addMutationToMutationLogOrStorage(
	    version,
	    MutationRef(MutationRef::SetValue, persistLogProtocol, BinaryWriter::toValue(protocol, Unversioned())));
}

ACTOR Future<Void> applyByteSampleResult(StorageServer* data,
                                         IKeyValueStore* storage,
                                         Key begin,
                                         Key end,
                                         std::vector<Standalone<VectorRef<KeyValueRef>>>* results = nullptr) {
	state int totalFetches = 0;
	state int totalKeys = 0;
	state int totalBytes = 0;
	loop {
		RangeResult bs = wait(storage->readRange(
		    KeyRangeRef(begin, end), SERVER_KNOBS->STORAGE_LIMIT_BYTES, SERVER_KNOBS->STORAGE_LIMIT_BYTES));
		if (results)
			results->push_back(bs.castTo<VectorRef<KeyValueRef>>());
		int rangeSize = bs.expectedSize();
		totalFetches++;
		totalKeys += bs.size();
		totalBytes += rangeSize;
		for (int j = 0; j < bs.size(); j++) {
			KeyRef key = bs[j].key.removePrefix(persistByteSampleKeys.begin);
			if (!data->byteSampleClears.rangeContaining(key).value()) {
				data->metrics.byteSample.sample.insert(
				    key, BinaryReader::fromStringRef<int32_t>(bs[j].value, Unversioned()), false);
			}
		}
		if (rangeSize >= SERVER_KNOBS->STORAGE_LIMIT_BYTES) {
			Key nextBegin = keyAfter(bs.back().key);
			data->byteSampleClears.insert(KeyRangeRef(begin, nextBegin).removePrefix(persistByteSampleKeys.begin),
			                              true);
			data->byteSampleClearsTooLarge.set(data->byteSampleClears.size() >
			                                   SERVER_KNOBS->MAX_BYTE_SAMPLE_CLEAR_MAP_SIZE);
			begin = nextBegin;
			if (begin == end) {
				break;
			}
		} else {
			data->byteSampleClears.insert(KeyRangeRef(begin.removePrefix(persistByteSampleKeys.begin),
			                                          end == persistByteSampleKeys.end
			                                              ? LiteralStringRef("\xff\xff\xff")
			                                              : end.removePrefix(persistByteSampleKeys.begin)),
			                              true);
			data->byteSampleClearsTooLarge.set(data->byteSampleClears.size() >
			                                   SERVER_KNOBS->MAX_BYTE_SAMPLE_CLEAR_MAP_SIZE);
			break;
		}

		if (!results) {
			wait(delay(SERVER_KNOBS->BYTE_SAMPLE_LOAD_DELAY));
		}
	}
	TraceEvent("RecoveredByteSampleRange", data->thisServerID)
	    .detail("Begin", begin)
	    .detail("End", end)
	    .detail("Fetches", totalFetches)
	    .detail("Keys", totalKeys)
	    .detail("ReadBytes", totalBytes);
	return Void();
}

ACTOR Future<Void> restoreByteSample(StorageServer* data,
                                     IKeyValueStore* storage,
                                     Promise<Void> byteSampleSampleRecovered,
                                     Future<Void> startRestore) {
	state std::vector<Standalone<VectorRef<KeyValueRef>>> byteSampleSample;
	wait(applyByteSampleResult(
	    data, storage, persistByteSampleSampleKeys.begin, persistByteSampleSampleKeys.end, &byteSampleSample));
	byteSampleSampleRecovered.send(Void());
	wait(startRestore);
	wait(delay(SERVER_KNOBS->BYTE_SAMPLE_START_DELAY));

	size_t bytes_per_fetch = 0;
	// Since the expected size also includes (as of now) the space overhead of the container, we calculate our own
	// number here
	for (auto& it : byteSampleSample) {
		for (auto& kv : it) {
			bytes_per_fetch += BinaryReader::fromStringRef<int32_t>(kv.value, Unversioned());
		}
	}
	bytes_per_fetch = (bytes_per_fetch / SERVER_KNOBS->BYTE_SAMPLE_LOAD_PARALLELISM) + 1;

	state std::vector<Future<Void>> sampleRanges;
	int accumulatedSize = 0;
	Key lastStart =
	    persistByteSampleKeys.begin; // make sure the first range starts at the absolute beginning of the byte sample
	for (auto& it : byteSampleSample) {
		for (auto& kv : it) {
			if (accumulatedSize >= bytes_per_fetch) {
				accumulatedSize = 0;
				Key realKey = kv.key.removePrefix(persistByteSampleKeys.begin);
				sampleRanges.push_back(applyByteSampleResult(data, storage, lastStart, realKey));
				lastStart = realKey;
			}
			accumulatedSize += BinaryReader::fromStringRef<int32_t>(kv.value, Unversioned());
		}
	}
	// make sure that the last range goes all the way to the end of the byte sample
	sampleRanges.push_back(applyByteSampleResult(data, storage, lastStart, persistByteSampleKeys.end));

	wait(waitForAll(sampleRanges));
	TraceEvent("RecoveredByteSampleChunkedRead", data->thisServerID).detail("Ranges", sampleRanges.size());

	if (BUGGIFY)
		wait(delay(deterministicRandom()->random01() * 10.0));

	return Void();
}

ACTOR Future<bool> restoreDurableState(StorageServer* data, IKeyValueStore* storage) {
	state Future<Optional<Value>> fFormat = storage->readValue(persistFormat.key);
	state Future<Optional<Value>> fID = storage->readValue(persistID);
	state Future<Optional<Value>> fVersion = storage->readValue(persistVersion);
	state Future<Optional<Value>> fLogProtocol = storage->readValue(persistLogProtocol);
	state Future<Optional<Value>> fPrimaryLocality = storage->readValue(persistPrimaryLocality);
	state Future<RangeResult> fShardAssigned = storage->readRange(persistShardAssignedKeys);
	state Future<RangeResult> fShardAvailable = storage->readRange(persistShardAvailableKeys);

	state Promise<Void> byteSampleSampleRecovered;
	state Promise<Void> startByteSampleRestore;
	data->byteSampleRecovery =
	    restoreByteSample(data, storage, byteSampleSampleRecovered, startByteSampleRestore.getFuture());

	TraceEvent("ReadingDurableState", data->thisServerID);
	wait(waitForAll(std::vector{ fFormat, fID, fVersion, fLogProtocol, fPrimaryLocality }));
	wait(waitForAll(std::vector{ fShardAssigned, fShardAvailable }));
	wait(byteSampleSampleRecovered.getFuture());
	TraceEvent("RestoringDurableState", data->thisServerID);

	if (!fFormat.get().present()) {
		// The DB was never initialized
		TraceEvent("DBNeverInitialized", data->thisServerID);
		storage->dispose();
		data->thisServerID = UID();
		data->sk = Key();
		return false;
	}
	if (!persistFormatReadableRange.contains(fFormat.get().get())) {
		TraceEvent(SevError, "UnsupportedDBFormat")
		    .detail("Format", fFormat.get().get().toString())
		    .detail("Expected", persistFormat.value.toString());
		throw worker_recovery_failed();
	}
	data->thisServerID = BinaryReader::fromStringRef<UID>(fID.get().get(), Unversioned());
	data->sk = serverKeysPrefixFor(data->thisServerID).withPrefix(systemKeys.begin); // FFFF/serverKeys/[this server]/

	if (fLogProtocol.get().present())
		data->logProtocol = BinaryReader::fromStringRef<ProtocolVersion>(fLogProtocol.get().get(), Unversioned());

	if (fPrimaryLocality.get().present())
		data->primaryLocality = BinaryReader::fromStringRef<int8_t>(fPrimaryLocality.get().get(), Unversioned());

	state Version version = BinaryReader::fromStringRef<Version>(fVersion.get().get(), Unversioned());
	debug_checkRestoredVersion(data->thisServerID, version, "StorageServer");
	data->setInitialVersion(version);

	state RangeResult available = fShardAvailable.get();
	state int availableLoc;
	for (availableLoc = 0; availableLoc < available.size(); availableLoc++) {
		KeyRangeRef keys(available[availableLoc].key.removePrefix(persistShardAvailableKeys.begin),
		                 availableLoc + 1 == available.size()
		                     ? allKeys.end
		                     : available[availableLoc + 1].key.removePrefix(persistShardAvailableKeys.begin));
		ASSERT(!keys.empty());
		bool nowAvailable = available[availableLoc].value != LiteralStringRef("0");
		/*if(nowAvailable)
		  TraceEvent("AvailableShard", data->thisServerID).detail("RangeBegin", keys.begin).detail("RangeEnd", keys.end);*/
		data->newestAvailableVersion.insert(keys, nowAvailable ? latestVersion : invalidVersion);
		wait(yield());
	}

	state RangeResult assigned = fShardAssigned.get();
	state int assignedLoc;
	for (assignedLoc = 0; assignedLoc < assigned.size(); assignedLoc++) {
		KeyRangeRef keys(assigned[assignedLoc].key.removePrefix(persistShardAssignedKeys.begin),
		                 assignedLoc + 1 == assigned.size()
		                     ? allKeys.end
		                     : assigned[assignedLoc + 1].key.removePrefix(persistShardAssignedKeys.begin));
		ASSERT(!keys.empty());
		bool nowAssigned = assigned[assignedLoc].value != LiteralStringRef("0");
		/*if(nowAssigned)
		  TraceEvent("AssignedShard", data->thisServerID).detail("RangeBegin", keys.begin).detail("RangeEnd", keys.end);*/
		changeServerKeys(data, keys, nowAssigned, version, CSK_RESTORE);

		if (!nowAssigned)
			ASSERT(data->newestAvailableVersion.allEqual(keys, invalidVersion));
		wait(yield());
	}

	wait(delay(0.0001));

	{
		// Erase data which isn't available (it is from some fetch at a later version)
		// SOMEDAY: Keep track of keys that might be fetching, make sure we don't have any data elsewhere?
		for (auto it = data->newestAvailableVersion.ranges().begin(); it != data->newestAvailableVersion.ranges().end();
		     ++it) {
			if (it->value() == invalidVersion) {
				KeyRangeRef clearRange(it->begin(), it->end());
				// TODO(alexmiller): Figure out how to selectively enable spammy data distribution events.
				// DEBUG_KEY_RANGE("clearInvalidVersion", invalidVersion, clearRange);
				storage->clear(clearRange);
				data->byteSampleApplyClear(clearRange, invalidVersion);
			}
		}
	}

	validate(data, true);
	startByteSampleRestore.send(Void());

	return true;
}

Future<bool> StorageServerDisk::restoreDurableState() {
	return ::restoreDurableState(data, storage);
}

// Determines whether a key-value pair should be included in a byte sample
// Also returns size information about the sample
ByteSampleInfo isKeyValueInSample(KeyValueRef keyValue) {
	ByteSampleInfo info;

	const KeyRef key = keyValue.key;
	info.size = key.size() + keyValue.value.size();

	uint32_t a = 0;
	uint32_t b = 0;
	hashlittle2(key.begin(), key.size(), &a, &b);

	double probability =
	    (double)info.size / (key.size() + SERVER_KNOBS->BYTE_SAMPLING_OVERHEAD) / SERVER_KNOBS->BYTE_SAMPLING_FACTOR;
	info.inSample = a / ((1 << 30) * 4.0) < probability;
	info.sampledSize = info.size / std::min(1.0, probability);

	return info;
}

void StorageServer::addMutationToMutationLogOrStorage(Version ver, MutationRef m) {
	if (ver != invalidVersion) {
		addMutationToMutationLog(addVersionToMutationLog(ver), m);
	} else {
		storage.writeMutation(m);
		byteSampleApplyMutation(m, ver);
	}
}

void StorageServer::byteSampleApplySet(KeyValueRef kv, Version ver) {
	// Update byteSample in memory and (eventually) on disk and notify waiting metrics

	ByteSampleInfo sampleInfo = isKeyValueInSample(kv);
	auto& byteSample = metrics.byteSample.sample;

	int64_t delta = 0;
	const KeyRef key = kv.key;

	auto old = byteSample.find(key);
	if (old != byteSample.end())
		delta = -byteSample.getMetric(old);
	if (sampleInfo.inSample) {
		delta += sampleInfo.sampledSize;
		byteSample.insert(key, sampleInfo.sampledSize);
		addMutationToMutationLogOrStorage(ver,
		                                  MutationRef(MutationRef::SetValue,
		                                              key.withPrefix(persistByteSampleKeys.begin),
		                                              BinaryWriter::toValue(sampleInfo.sampledSize, Unversioned())));
	} else {
		bool any = old != byteSample.end();
		if (!byteSampleRecovery.isReady()) {
			if (!byteSampleClears.rangeContaining(key).value()) {
				byteSampleClears.insert(key, true);
				byteSampleClearsTooLarge.set(byteSampleClears.size() > SERVER_KNOBS->MAX_BYTE_SAMPLE_CLEAR_MAP_SIZE);
				any = true;
			}
		}
		if (any) {
			byteSample.erase(old);
			auto diskRange = singleKeyRange(key.withPrefix(persistByteSampleKeys.begin));
			addMutationToMutationLogOrStorage(ver,
			                                  MutationRef(MutationRef::ClearRange, diskRange.begin, diskRange.end));
		}
	}

	if (delta)
		metrics.notifyBytes(key, delta);
}

void StorageServer::byteSampleApplyClear(KeyRangeRef range, Version ver) {
	// Update byteSample in memory and (eventually) on disk via the mutationLog and notify waiting metrics

	auto& byteSample = metrics.byteSample.sample;
	bool any = false;

	if (range.begin < allKeys.end) {
		// NotifyBytes should not be called for keys past allKeys.end
		KeyRangeRef searchRange = KeyRangeRef(range.begin, std::min(range.end, allKeys.end));
		counters.sampledBytesCleared += byteSample.sumRange(searchRange.begin, searchRange.end);

		auto r = metrics.waitMetricsMap.intersectingRanges(searchRange);
		for (auto shard = r.begin(); shard != r.end(); ++shard) {
			KeyRangeRef intersectingRange = shard.range() & range;
			int64_t bytes = byteSample.sumRange(intersectingRange.begin, intersectingRange.end);
			metrics.notifyBytes(shard, -bytes);
			any = any || bytes > 0;
		}
	}

	if (range.end > allKeys.end && byteSample.sumRange(std::max(allKeys.end, range.begin), range.end) > 0)
		any = true;

	if (!byteSampleRecovery.isReady()) {
		auto clearRanges = byteSampleClears.intersectingRanges(range);
		for (auto it : clearRanges) {
			if (!it.value()) {
				byteSampleClears.insert(range, true);
				byteSampleClearsTooLarge.set(byteSampleClears.size() > SERVER_KNOBS->MAX_BYTE_SAMPLE_CLEAR_MAP_SIZE);
				any = true;
				break;
			}
		}
	}

	if (any) {
		byteSample.eraseAsync(range.begin, range.end);
		auto diskRange = range.withPrefix(persistByteSampleKeys.begin);
		addMutationToMutationLogOrStorage(ver, MutationRef(MutationRef::ClearRange, diskRange.begin, diskRange.end));
	}
}

ACTOR Future<Void> waitMetrics(StorageServerMetrics* self, WaitMetricsRequest req, Future<Void> timeout) {
	state PromiseStream<StorageMetrics> change;
	state StorageMetrics metrics = self->getMetrics(req.keys);
	state Error error = success();
	state bool timedout = false;

	if (!req.min.allLessOrEqual(metrics) || !metrics.allLessOrEqual(req.max)) {
		TEST(true); // ShardWaitMetrics return case 1 (quickly)
		req.reply.send(metrics);
		return Void();
	}

	{
		auto rs = self->waitMetricsMap.modify(req.keys);
		for (auto r = rs.begin(); r != rs.end(); ++r)
			r->value().push_back(change);
		loop {
			try {
				choose {
					when(StorageMetrics c = waitNext(change.getFuture())) {
						metrics += c;

						// SOMEDAY: validation! The changes here are possibly partial changes (we receive multiple
						// messages per
						//  update to our requested range). This means that the validation would have to occur after all
						//  the messages for one clear or set have been dispatched.

						/*StorageMetrics m = getMetrics( data, req.keys );
						  bool b = ( m.bytes != metrics.bytes || m.bytesPerKSecond != metrics.bytesPerKSecond ||
						  m.iosPerKSecond != metrics.iosPerKSecond ); if (b) { printf("keys: '%s' - '%s' @%p\n",
						  printable(req.keys.begin).c_str(), printable(req.keys.end).c_str(), this);
						  printf("waitMetrics: desync %d (%lld %lld %lld) != (%lld %lld %lld); +(%lld %lld %lld)\n", b,
						  m.bytes, m.bytesPerKSecond, m.iosPerKSecond, metrics.bytes, metrics.bytesPerKSecond,
						  metrics.iosPerKSecond, c.bytes, c.bytesPerKSecond, c.iosPerKSecond);

						  }*/
					}
					when(wait(timeout)) { timedout = true; }
				}
			} catch (Error& e) {
				if (e.code() == error_code_actor_cancelled)
					throw; // This is only cancelled when the main loop had exited...no need in this case to clean up
					       // self
				error = e;
				break;
			}

			if (timedout) {
				TEST(true); // ShardWaitMetrics return on timeout
				// FIXME: instead of using random chance, send wrong_shard_server when the call in from
				// waitMetricsMultiple (requires additional information in the request)
				if (deterministicRandom()->random01() < SERVER_KNOBS->WAIT_METRICS_WRONG_SHARD_CHANCE) {
					req.reply.sendError(wrong_shard_server());
				} else {
					req.reply.send(metrics);
				}
				break;
			}

			if (!req.min.allLessOrEqual(metrics) || !metrics.allLessOrEqual(req.max)) {
				TEST(true); // ShardWaitMetrics return case 2 (delayed)
				req.reply.send(metrics);
				break;
			}
		}

		wait(delay(0)); // prevent iterator invalidation of functions sending changes
	}

	auto rs = self->waitMetricsMap.modify(req.keys);
	for (auto i = rs.begin(); i != rs.end(); ++i) {
		auto& x = i->value();
		for (int j = 0; j < x.size(); j++) {
			if (x[j] == change) {
				swapAndPop(&x, j);
				break;
			}
		}
	}
	self->waitMetricsMap.coalesce(req.keys);

	if (error.code() != error_code_success) {
		if (error.code() != error_code_wrong_shard_server)
			throw error;
		TEST(true); // ShardWaitMetrics delayed wrong_shard_server()
		req.reply.sendError(error);
	}

	return Void();
}

Future<Void> StorageServerMetrics::waitMetrics(WaitMetricsRequest req, Future<Void> delay) {
	return ::waitMetrics(this, req, delay);
}

#ifndef __INTEL_COMPILER
#pragma endregion
#endif

/////////////////////////////// Core //////////////////////////////////////
#ifndef __INTEL_COMPILER
#pragma region Core
#endif

ACTOR Future<Void> metricsCore(StorageServer* self, StorageServerInterface ssi) {
	state Future<Void> doPollMetrics = Void();

	wait(self->byteSampleRecovery);

	Tag tag = self->tag;
	self->actors.add(traceCounters("StorageMetrics",
	                               self->thisServerID,
	                               SERVER_KNOBS->STORAGE_LOGGING_DELAY,
	                               &self->counters.cc,
	                               self->thisServerID.toString() + "/StorageMetrics",
	                               [tag, self=self](TraceEvent& te) {
		                               te.detail("Tag", tag.toString());
		                               StorageBytes sb = self->storage.getStorageBytes();
		                               te.detail("KvstoreBytesUsed", sb.used);
		                               te.detail("KvstoreBytesFree", sb.free);
		                               te.detail("KvstoreBytesAvailable", sb.available);
		                               te.detail("KvstoreBytesTotal", sb.total);
		                               te.detail("KvstoreBytesTemp", sb.temp);
	                               }));

	loop {
		choose {
			when(WaitMetricsRequest req = waitNext(ssi.waitMetrics.getFuture())) {
				if (!self->isReadable(req.keys)) {
					TEST(true); // waitMetrics immediate wrong_shard_server()
					self->sendErrorWithPenalty(req.reply, wrong_shard_server(), self->getPenalty());
				} else {
					self->actors.add(
					    self->metrics.waitMetrics(req, delayJittered(SERVER_KNOBS->STORAGE_METRIC_TIMEOUT)));
				}
			}
			when(SplitMetricsRequest req = waitNext(ssi.splitMetrics.getFuture())) {
				if (!self->isReadable(req.keys)) {
					TEST(true); // splitMetrics immediate wrong_shard_server()
					self->sendErrorWithPenalty(req.reply, wrong_shard_server(), self->getPenalty());
				} else {
					self->metrics.splitMetrics(req);
				}
			}
			when(GetStorageMetricsRequest req = waitNext(ssi.getStorageMetrics.getFuture())) {
				StorageBytes sb = self->storage.getStorageBytes();
				self->metrics.getStorageMetrics(
				    req, sb, self->counters.bytesInput.getRate(), self->versionLag, self->lastUpdate);
			}
			when(ReadHotSubRangeRequest req = waitNext(ssi.getReadHotRanges.getFuture())) {
				if (!self->isReadable(req.keys)) {
					TEST(true); // readHotSubRanges immediate wrong_shard_server()
					self->sendErrorWithPenalty(req.reply, wrong_shard_server(), self->getPenalty());
				} else {
					self->metrics.getReadHotRanges(req);
				}
			}
			when(SplitRangeRequest req = waitNext(ssi.getRangeSplitPoints.getFuture())) {
				if (!self->isReadable(req.keys)) {
					TEST(true); // getSplitPoints immediate wrong_shard_server()
					self->sendErrorWithPenalty(req.reply, wrong_shard_server(), self->getPenalty());
				} else {
					self->metrics.getSplitPoints(req);
				}
			}
			when(wait(doPollMetrics)) {
				self->metrics.poll();
				doPollMetrics = delay(SERVER_KNOBS->STORAGE_SERVER_POLL_METRICS_DELAY);
			}
		}
	}
}

ACTOR Future<Void> logLongByteSampleRecovery(Future<Void> recovery) {
	choose {
		when(wait(recovery)) {}
		when(wait(delay(SERVER_KNOBS->LONG_BYTE_SAMPLE_RECOVERY_DELAY))) {
			TraceEvent(g_network->isSimulated() ? SevWarn : SevWarnAlways, "LongByteSampleRecovery");
		}
	}

	return Void();
}

ACTOR Future<Void> checkBehind(StorageServer* self) {
	state int behindCount = 0;
	loop {
		wait(delay(SERVER_KNOBS->BEHIND_CHECK_DELAY));
		state Transaction tr(self->cx);
		loop {
			try {
				Version readVersion = wait(tr.getRawReadVersion());
				if (readVersion > self->version.get() + SERVER_KNOBS->BEHIND_CHECK_VERSIONS) {
					behindCount++;
				} else {
					behindCount = 0;
				}
				self->versionBehind = behindCount >= SERVER_KNOBS->BEHIND_CHECK_COUNT;
				break;
			} catch (Error& e) {
				wait(tr.onError(e));
			}
		}
	}
}

ACTOR Future<Void> serveGetValueRequests(StorageServer* self, FutureStream<GetValueRequest> getValue) {
	currentLineage->modify(&TransactionLineage::operation) = TransactionLineage::Operation::GetValue;
	loop {
		GetValueRequest req = waitNext(getValue);
		// Warning: This code is executed at extremely high priority (TaskPriority::LoadBalancedEndpoint), so downgrade
		// before doing real work
		if (req.debugID.present())
			g_traceBatch.addEvent("GetValueDebug",
			                      req.debugID.get().first(),
			                      "storageServer.received"); //.detail("TaskID", g_network->getCurrentTask());

		if (SHORT_CIRCUT_ACTUAL_STORAGE && normalKeys.contains(req.key))
			req.reply.send(GetValueReply());
		else
			self->actors.add(self->readGuard(req, getValueQ));
	}
}

ACTOR Future<Void> serveGetKeyValuesRequests(StorageServer* self, FutureStream<GetKeyValuesRequest> getKeyValues) {
	currentLineage->modify(&TransactionLineage::operation) = TransactionLineage::Operation::GetKeyValues;
	loop {
		GetKeyValuesRequest req = waitNext(getKeyValues);
		// Warning: This code is executed at extremely high priority (TaskPriority::LoadBalancedEndpoint), so downgrade
		// before doing real work
		self->actors.add(self->readGuard(req, getKeyValuesQ));
	}
}

ACTOR Future<Void> serveGetKeyValuesStreamRequests(StorageServer* self,
                                                   FutureStream<GetKeyValuesStreamRequest> getKeyValuesStream) {
	loop {
		GetKeyValuesStreamRequest req = waitNext(getKeyValuesStream);
		// Warning: This code is executed at extremely high priority (TaskPriority::LoadBalancedEndpoint), so downgrade
		// before doing real work
		// FIXME: add readGuard again
		self->actors.add(getKeyValuesStreamQ(self, req));
	}
}

ACTOR Future<Void> serveGetKeyRequests(StorageServer* self, FutureStream<GetKeyRequest> getKey) {
	currentLineage->modify(&TransactionLineage::operation) = TransactionLineage::Operation::GetKey;
	loop {
		GetKeyRequest req = waitNext(getKey);
		// Warning: This code is executed at extremely high priority (TaskPriority::LoadBalancedEndpoint), so downgrade
		// before doing real work
		self->actors.add(self->readGuard(req, getKeyQ));
	}
}

ACTOR Future<Void> watchValueWaitForVersion(StorageServer* self,
                                            WatchValueRequest req,
                                            PromiseStream<WatchValueRequest> stream) {
	state Span span("SS:watchValueWaitForVersion"_loc, { req.spanContext });
	currentLineage->modify(&TransactionLineage::txID) = req.spanContext.first();
	try {
		wait(success(waitForVersionNoTooOld(self, req.version)));
		stream.send(req);
	} catch (Error& e) {
		if (!canReplyWith(e))
			throw e;
		self->sendErrorWithPenalty(req.reply, e, self->getPenalty());
	}
	return Void();
}

ACTOR Future<Void> serveWatchValueRequestsImpl(StorageServer* self, FutureStream<WatchValueRequest> stream) {
	loop {
		currentLineage->modify(&TransactionLineage::txID) = 0;
		state WatchValueRequest req = waitNext(stream);
		state Reference<ServerWatchMetadata> metadata = self->getWatchMetadata(req.key.contents());
		state Span span("SS:serveWatchValueRequestsImpl"_loc, { req.spanContext });
		currentLineage->modify(&TransactionLineage::txID) = req.spanContext.first();

		if (!metadata.isValid()) { // case 1: no watch set for the current key
			metadata = makeReference<ServerWatchMetadata>(req.key, req.value, req.version, req.tags, req.debugID);
			KeyRef key = self->setWatchMetadata(metadata);
			metadata->watch_impl = forward(watchWaitForValueChange(self, span.context, key), metadata->versionPromise);
			self->actors.add(watchValueSendReply(self, req, metadata->versionPromise.getFuture(), span.context));
		} else if (metadata->value ==
		           req.value) { // case 2: there is a watch in the map and it has the same value so just update version
			if (req.version > metadata->version) {
				metadata->version = req.version;
				metadata->tags = req.tags;
				metadata->debugID = req.debugID;
			}
			self->actors.add(watchValueSendReply(self, req, metadata->versionPromise.getFuture(), span.context));
		} else if (req.version > metadata->version) { // case 3: version in map has a lower version so trigger watch and
			                                          // create a new entry in map
			self->deleteWatchMetadata(req.key.contents());
			metadata->versionPromise.send(req.version);
			metadata->watch_impl.cancel();

			metadata = makeReference<ServerWatchMetadata>(req.key, req.value, req.version, req.tags, req.debugID);
			KeyRef key = self->setWatchMetadata(metadata);
			metadata->watch_impl = forward(watchWaitForValueChange(self, span.context, key), metadata->versionPromise);

			self->actors.add(watchValueSendReply(self, req, metadata->versionPromise.getFuture(), span.context));
		} else if (req.version <
		           metadata->version) { // case 4: version in the map is higher so immediately trigger watch
			TEST(true); // watch version in map is higher so trigger watch (case 4)
			req.reply.send(WatchValueReply{ metadata->version });
		} else { // case 5: watch value differs but their versions are the same (rare case) so check with the SS
			TEST(true); // watch version in the map is the same but value is different (case 5)
			loop {
				try {
					state Version latest = self->version.get();
					GetValueRequest getReq(span.context, metadata->key, latest, metadata->tags, metadata->debugID);
					state Future<Void> getValue = getValueQ(self, getReq);
					GetValueReply reply = wait(getReq.reply.getFuture());
					metadata = self->getWatchMetadata(req.key.contents());

					if (metadata.isValid() && reply.value != metadata->value) { // valSS != valMap
						self->deleteWatchMetadata(req.key.contents());
						metadata->versionPromise.send(req.version);
						metadata->watch_impl.cancel();
					}

					if (reply.value == req.value) { // valSS == valreq
						metadata =
						    makeReference<ServerWatchMetadata>(req.key, req.value, req.version, req.tags, req.debugID);
						KeyRef key = self->setWatchMetadata(metadata);
						metadata->watch_impl =
						    forward(watchWaitForValueChange(self, span.context, key), metadata->versionPromise);
						self->actors.add(
						    watchValueSendReply(self, req, metadata->versionPromise.getFuture(), span.context));
					} else {
						req.reply.send(WatchValueReply{ latest });
					}
					break;
				} catch (Error& e) {
					if (e.code() != error_code_transaction_too_old) {
						if (!canReplyWith(e))
							throw e;
						self->sendErrorWithPenalty(req.reply, e, self->getPenalty());
						break;
					}
					TEST(true); // Reading a watched key failed with transaction_too_old case 5
				}
			}
		}
	}
}

ACTOR Future<Void> serveWatchValueRequests(StorageServer* self, FutureStream<WatchValueRequest> watchValue) {
	state PromiseStream<WatchValueRequest> stream;
	currentLineage->modify(&TransactionLineage::operation) = TransactionLineage::Operation::WatchValue;
	self->actors.add(serveWatchValueRequestsImpl(self, stream.getFuture()));

	loop {
		WatchValueRequest req = waitNext(watchValue);
		// TODO: fast load balancing?
		if (self->shouldRead(req)) {
			self->actors.add(watchValueWaitForVersion(self, req, stream));
		}
	}
}

ACTOR Future<Void> reportStorageServerState(StorageServer* self) {
	if (!SERVER_KNOBS->REPORT_DD_METRICS) {
		return Void();
	}

	loop {
		wait(delay(SERVER_KNOBS->DD_METRICS_REPORT_INTERVAL));

		const auto numRunningFetchKeys = self->currentRunningFetchKeys.numRunning();
		if (numRunningFetchKeys == 0) {
			continue;
		}

		const auto longestRunningFetchKeys = self->currentRunningFetchKeys.longestTime();

		auto level = SevInfo;
		if (longestRunningFetchKeys.first >= SERVER_KNOBS->FETCH_KEYS_TOO_LONG_TIME_CRITERIA) {
			level = SevWarnAlways;
		}

		TraceEvent(level, "FetchKeyCurrentStatus")
		    .detail("Timestamp", now())
		    .detail("LongestRunningTime", longestRunningFetchKeys.first)
		    .detail("StartKey", longestRunningFetchKeys.second.begin.printable())
		    .detail("EndKey", longestRunningFetchKeys.second.end.printable())
		    .detail("NumRunning", numRunningFetchKeys);
	}
}

ACTOR Future<Void> storageServerCore(StorageServer* self, StorageServerInterface ssi) {
	state Future<Void> doUpdate = Void();
	state bool updateReceived =
	    false; // true iff the current update() actor assigned to doUpdate has already received an update from the tlog
	state double lastLoopTopTime = now();
	state Future<Void> dbInfoChange = Void();
	state Future<Void> checkLastUpdate = Void();
	state Future<Void> updateProcessStatsTimer = delay(SERVER_KNOBS->FASTRESTORE_UPDATE_PROCESS_STATS_INTERVAL);

	self->actors.add(updateStorage(self));
	self->actors.add(waitFailureServer(ssi.waitFailure.getFuture()));
	self->actors.add(self->otherError.getFuture());
	self->actors.add(metricsCore(self, ssi));
	self->actors.add(logLongByteSampleRecovery(self->byteSampleRecovery));
	self->actors.add(checkBehind(self));
	self->actors.add(serveGetValueRequests(self, ssi.getValue.getFuture()));
	self->actors.add(serveGetKeyValuesRequests(self, ssi.getKeyValues.getFuture()));
	self->actors.add(serveGetKeyValuesStreamRequests(self, ssi.getKeyValuesStream.getFuture()));
	self->actors.add(serveGetKeyRequests(self, ssi.getKey.getFuture()));
	self->actors.add(serveWatchValueRequests(self, ssi.watchValue.getFuture()));
	self->actors.add(traceRole(Role::STORAGE_SERVER, ssi.id()));
	self->actors.add(reportStorageServerState(self));

	self->transactionTagCounter.startNewInterval(self->thisServerID);
	self->actors.add(recurring([&]() { self->transactionTagCounter.startNewInterval(self->thisServerID); },
	                           SERVER_KNOBS->TAG_MEASUREMENT_INTERVAL));

	self->coreStarted.send(Void());

	loop {
		++self->counters.loops;

		double loopTopTime = now();
		double elapsedTime = loopTopTime - lastLoopTopTime;
		if (elapsedTime > 0.050) {
			if (deterministicRandom()->random01() < 0.01)
				TraceEvent(SevWarn, "SlowSSLoopx100", self->thisServerID).detail("Elapsed", elapsedTime);
		}
		lastLoopTopTime = loopTopTime;

		choose {
			when(wait(checkLastUpdate)) {
				if (now() - self->lastUpdate >= CLIENT_KNOBS->NO_RECENT_UPDATES_DURATION) {
					self->noRecentUpdates.set(true);
					checkLastUpdate = delay(CLIENT_KNOBS->NO_RECENT_UPDATES_DURATION);
				} else {
					checkLastUpdate =
					    delay(std::max(CLIENT_KNOBS->NO_RECENT_UPDATES_DURATION - (now() - self->lastUpdate), 0.1));
				}
			}
			when(wait(dbInfoChange)) {
				TEST(self->logSystem); // shardServer dbInfo changed
				dbInfoChange = self->db->onChange();
				if (self->db->get().recoveryState >= RecoveryState::ACCEPTING_COMMITS) {
					self->logSystem = ILogSystem::fromServerDBInfo(self->thisServerID, self->db->get());
					if (self->logSystem) {
						if (self->db->get().logSystemConfig.recoveredAt.present()) {
							self->poppedAllAfter = self->db->get().logSystemConfig.recoveredAt.get();
						}
						self->logCursor = self->logSystem->peekSingle(
						    self->thisServerID, self->version.get() + 1, self->tag, self->history);
						self->popVersion(self->durableVersion.get() + 1, true);
					}
					// If update() is waiting for results from the tlog, it might never get them, so needs to be
					// cancelled.  But if it is waiting later, cancelling it could cause problems (e.g. fetchKeys that
					// already committed to transitioning to waiting state)
					if (!updateReceived) {
						doUpdate = Void();
					}
				}

				Optional<LatencyBandConfig> newLatencyBandConfig = self->db->get().latencyBandConfig;
				if (newLatencyBandConfig.present() != self->latencyBandConfig.present() ||
				    (newLatencyBandConfig.present() &&
				     newLatencyBandConfig.get().readConfig != self->latencyBandConfig.get().readConfig)) {
					self->latencyBandConfig = newLatencyBandConfig;
					self->counters.readLatencyBands.clearBands();
					TraceEvent("LatencyBandReadUpdatingConfig").detail("Present", newLatencyBandConfig.present());
					if (self->latencyBandConfig.present()) {
						for (auto band : self->latencyBandConfig.get().readConfig.bands) {
							self->counters.readLatencyBands.addThreshold(band);
						}
					}
				}
			}
			when(GetShardStateRequest req = waitNext(ssi.getShardState.getFuture())) {
				if (req.mode == GetShardStateRequest::NO_WAIT) {
					if (self->isReadable(req.keys))
						req.reply.send(GetShardStateReply{ self->version.get(), self->durableVersion.get() });
					else
						req.reply.sendError(wrong_shard_server());
				} else {
					self->actors.add(getShardStateQ(self, req));
				}
			}
			when(StorageQueuingMetricsRequest req = waitNext(ssi.getQueuingMetrics.getFuture())) {
				getQueuingMetrics(self, req);
			}
			when(ReplyPromise<KeyValueStoreType> reply = waitNext(ssi.getKeyValueStoreType.getFuture())) {
				reply.send(self->storage.getKeyValueStoreType());
			}
			when(wait(doUpdate)) {
				updateReceived = false;
				if (!self->logSystem)
					doUpdate = Never();
				else
					doUpdate = update(self, &updateReceived);
			}
			when(wait(updateProcessStatsTimer)) {
				updateProcessStats(self);
				updateProcessStatsTimer = delay(SERVER_KNOBS->FASTRESTORE_UPDATE_PROCESS_STATS_INTERVAL);
			}
			when(wait(self->actors.getResult())) {}
		}
	}
}

bool storageServerTerminated(StorageServer& self, IKeyValueStore* persistentData, Error const& e) {
	self.shuttingDown = true;

	// Clearing shards shuts down any fetchKeys actors; these may do things on cancellation that are best done with self
	// still valid
	self.shards.insert(allKeys, Reference<ShardInfo>());

	// Dispose the IKVS (destroying its data permanently) only if this shutdown is definitely permanent.  Otherwise just
	// close it.
	if (e.code() == error_code_please_reboot) {
		// do nothing.
	} else if (e.code() == error_code_worker_removed || e.code() == error_code_recruitment_failed) {
		persistentData->dispose();
	} else {
		persistentData->close();
	}

	if (e.code() == error_code_worker_removed || e.code() == error_code_recruitment_failed ||
	    e.code() == error_code_file_not_found || e.code() == error_code_actor_cancelled) {
		TraceEvent("StorageServerTerminated", self.thisServerID).error(e, true);
		return true;
	} else
		return false;
}

ACTOR Future<Void> memoryStoreRecover(IKeyValueStore* store, Reference<ClusterConnectionFile> connFile, UID id) {
	if (store->getType() != KeyValueStoreType::MEMORY || connFile.getPtr() == nullptr) {
		return Never();
	}

	// create a temp client connect to DB
	Database cx = Database::createDatabase(connFile, Database::API_VERSION_LATEST);

	state Transaction tr(cx);
	state int noCanRemoveCount = 0;
	loop {
		try {
			tr.setOption(FDBTransactionOptions::PRIORITY_SYSTEM_IMMEDIATE);

			state bool canRemove = wait(canRemoveStorageServer(&tr, id));
			if (!canRemove) {
				TEST(true); // it's possible that the caller had a transaction in flight that assigned keys to the
				            // server. Wait for it to reverse its mistake.
				wait(delayJittered(SERVER_KNOBS->REMOVE_RETRY_DELAY, TaskPriority::UpdateStorage));
				tr.reset();
				TraceEvent("RemoveStorageServerRetrying")
				    .detail("Count", noCanRemoveCount++)
				    .detail("ServerID", id)
				    .detail("CanRemove", canRemove);
			} else {
				return Void();
			}
		} catch (Error& e) {
			state Error err = e;
			wait(tr.onError(e));
			TraceEvent("RemoveStorageServerRetrying").error(err);
		}
	}
}

ACTOR Future<Void> storageServer(IKeyValueStore* persistentData,
                                 StorageServerInterface ssi,
                                 Tag seedTag,
                                 ReplyPromise<InitializeStorageReply> recruitReply,
                                 Reference<AsyncVar<ServerDBInfo>> db,
                                 std::string folder) {
	state StorageServer self(persistentData, db, ssi);

	self.sk = serverKeysPrefixFor(self.thisServerID).withPrefix(systemKeys.begin); // FFFF/serverKeys/[this server]/
	self.folder = folder;

	try {
		wait(self.storage.init());
		wait(self.storage.commit());

		if (seedTag == invalidTag) {
			std::pair<Version, Tag> verAndTag = wait(addStorageServer(
			    self.cx, ssi)); // Might throw recruitment_failed in case of simultaneous master failure
			self.tag = verAndTag.second;
			self.setInitialVersion(verAndTag.first - 1);
		} else {
			self.tag = seedTag;
		}

		self.storage.makeNewStorageServerDurable();
		wait(self.storage.commit());

		TraceEvent("StorageServerInit", ssi.id())
		    .detail("Version", self.version.get())
		    .detail("SeedTag", seedTag.toString());
		InitializeStorageReply rep;
		rep.interf = ssi;
		rep.addedVersion = self.version.get();
		recruitReply.send(rep);
		self.byteSampleRecovery = Void();
		wait(storageServerCore(&self, ssi));

		throw internal_error();
	} catch (Error& e) {
		// If we die with an error before replying to the recruitment request, send the error to the recruiter
		// (ClusterController, and from there to the DataDistributionTeamCollection)
		if (!recruitReply.isSet())
			recruitReply.sendError(recruitment_failed());
		if (storageServerTerminated(self, persistentData, e))
			return Void();
		throw e;
	}
}

ACTOR Future<Void> replaceInterface(StorageServer* self, StorageServerInterface ssi) {
	state Transaction tr(self->cx);

	loop {
		state Future<Void> infoChanged = self->db->onChange();
		state Reference<CommitProxyInfo> commitProxies(
		    new CommitProxyInfo(self->db->get().client.commitProxies, false));
		choose {
			when(GetStorageServerRejoinInfoReply _rep =
			         wait(commitProxies->size()
			                  ? basicLoadBalance(commitProxies,
			                                     &CommitProxyInterface::getStorageServerRejoinInfo,
			                                     GetStorageServerRejoinInfoRequest(ssi.id(), ssi.locality.dcId()))
			                  : Never())) {
				state GetStorageServerRejoinInfoReply rep = _rep;
				try {
					tr.reset();
					tr.setOption(FDBTransactionOptions::PRIORITY_SYSTEM_IMMEDIATE);
					tr.setVersion(rep.version);

					tr.addReadConflictRange(singleKeyRange(serverListKeyFor(ssi.id())));
					tr.addReadConflictRange(singleKeyRange(serverTagKeyFor(ssi.id())));
					tr.addReadConflictRange(serverTagHistoryRangeFor(ssi.id()));
					tr.addReadConflictRange(singleKeyRange(tagLocalityListKeyFor(ssi.locality.dcId())));

					tr.set(serverListKeyFor(ssi.id()), serverListValue(ssi));

					if (rep.newLocality) {
						tr.addReadConflictRange(tagLocalityListKeys);
						tr.set(tagLocalityListKeyFor(ssi.locality.dcId()),
						       tagLocalityListValue(rep.newTag.get().locality));
					}

					if (rep.newTag.present()) {
						KeyRange conflictRange = singleKeyRange(serverTagConflictKeyFor(rep.newTag.get()));
						tr.addReadConflictRange(conflictRange);
						tr.addWriteConflictRange(conflictRange);
						tr.setOption(FDBTransactionOptions::FIRST_IN_BATCH);
						tr.set(serverTagKeyFor(ssi.id()), serverTagValue(rep.newTag.get()));
						tr.atomicOp(serverTagHistoryKeyFor(ssi.id()),
						            serverTagValue(rep.tag),
						            MutationRef::SetVersionstampedKey);
					}

					if (rep.history.size() && rep.history.back().first < self->version.get()) {
						tr.clear(serverTagHistoryRangeBefore(ssi.id(), self->version.get()));
					}

					choose {
						when(wait(tr.commit())) {
							self->history = rep.history;

							if (rep.newTag.present()) {
								self->tag = rep.newTag.get();
								self->history.insert(self->history.begin(),
								                     std::make_pair(tr.getCommittedVersion(), rep.tag));
							} else {
								self->tag = rep.tag;
							}
							self->allHistory = self->history;

							TraceEvent("SSTag", self->thisServerID).detail("MyTag", self->tag.toString());
							for (auto it : self->history) {
								TraceEvent("SSHistory", self->thisServerID)
								    .detail("Ver", it.first)
								    .detail("Tag", it.second.toString());
							}

							if (self->history.size() && BUGGIFY) {
								TraceEvent("SSHistoryReboot", self->thisServerID);
								throw please_reboot();
							}

							break;
						}
						when(wait(infoChanged)) {}
					}
				} catch (Error& e) {
					wait(tr.onError(e));
				}
			}
			when(wait(infoChanged)) {}
		}
	}

	return Void();
}

ACTOR Future<Void> storageServer(IKeyValueStore* persistentData,
                                 StorageServerInterface ssi,
                                 Reference<AsyncVar<ServerDBInfo>> db,
                                 std::string folder,
                                 Promise<Void> recovered,
                                 Reference<ClusterConnectionFile> connFile) {
	state StorageServer self(persistentData, db, ssi);
	self.folder = folder;
	self.sk = serverKeysPrefixFor(self.thisServerID).withPrefix(systemKeys.begin); // FFFF/serverKeys/[this server]/
	try {
		state double start = now();
		TraceEvent("StorageServerRebootStart", self.thisServerID);

		wait(self.storage.init());
		choose {
			// after a rollback there might be uncommitted changes.
			// for memory storage engine type, wait until recovery is done before commit
			when(wait(self.storage.commit())) {}

			when(wait(memoryStoreRecover(persistentData, connFile, self.thisServerID))) {
				TraceEvent("DisposeStorageServer", self.thisServerID);
				throw worker_removed();
			}
		}

		bool ok = wait(self.storage.restoreDurableState());
		if (!ok) {
			if (recovered.canBeSet())
				recovered.send(Void());
			return Void();
		}
		TraceEvent("SSTimeRestoreDurableState", self.thisServerID).detail("TimeTaken", now() - start);

		ASSERT(self.thisServerID == ssi.id());
		TraceEvent("StorageServerReboot", self.thisServerID).detail("Version", self.version.get());

		if (recovered.canBeSet())
			recovered.send(Void());

		wait(replaceInterface(&self, ssi));

		TraceEvent("StorageServerStartingCore", self.thisServerID).detail("TimeTaken", now() - start);

		// wait( delay(0) );  // To make sure self->zkMasterInfo.onChanged is available to wait on
		wait(storageServerCore(&self, ssi));

		throw internal_error();
	} catch (Error& e) {
		if (recovered.canBeSet())
			recovered.send(Void());
		if (storageServerTerminated(self, persistentData, e))
			return Void();
		throw e;
	}
}

#ifndef __INTEL_COMPILER
#pragma endregion
#endif

/*
4 Reference count
4 priority
24 pointers
8 lastUpdateVersion
2 updated, replacedPointer
--
42 PTree overhead

8 Version insertVersion
--
50 VersionedMap overhead

12 KeyRef
12 ValueRef
1  isClear
--
25 payload


50 overhead
25 payload
21 structure padding
32 allocator rounds up
---
128 allocated

To reach 64, need to save: 11 bytes + all padding

Possibilities:
  -8 Combine lastUpdateVersion, insertVersion?
  -2 Fold together updated, replacedPointer, isClear bits
  -3 Fold away updated, replacedPointer, isClear
  -8 Move value lengths into arena
  -4 Replace priority with H(pointer)
  -12 Compress pointers (using special allocator)
  -4 Modular lastUpdateVersion (make sure no node survives 4 billion updates)
*/

void versionedMapTest() {
	VersionedMap<int, int> vm;

	printf("SS Ptree node is %zu bytes\n", sizeof(StorageServer::VersionedData::PTreeT));

	const int NSIZE = sizeof(VersionedMap<int, int>::PTreeT);
	const int ASIZE = NSIZE <= 64 ? 64 : nextFastAllocatedSize(NSIZE);

	auto before = FastAllocator<ASIZE>::getTotalMemory();

	for (int v = 1; v <= 1000; ++v) {
		vm.createNewVersion(v);
		for (int i = 0; i < 1000; i++) {
			int k = deterministicRandom()->randomInt(0, 2000000);
			/*for(int k2=k-5; k2<k+5; k2++)
			    if (vm.atLatest().find(k2) != vm.atLatest().end())
			        vm.erase(k2);*/
			vm.erase(k - 5, k + 5);
			vm.insert(k, v);
		}
	}

	auto after = FastAllocator<ASIZE>::getTotalMemory();

	int count = 0;
	for (auto i = vm.atLatest().begin(); i != vm.atLatest().end(); ++i)
		++count;

	printf("PTree node is %d bytes, allocated as %d bytes\n", NSIZE, ASIZE);
	printf("%d distinct after %d insertions\n", count, 1000 * 1000);
	printf("Memory used: %f MB\n", (after - before) / 1e6);
}<|MERGE_RESOLUTION|>--- conflicted
+++ resolved
@@ -716,14 +716,6 @@
 			specialCounter(cc, "BytesStored", [self]() { return self->metrics.byteSample.getEstimate(allKeys); });
 			specialCounter(cc, "ActiveWatches", [self]() { return self->numWatches; });
 			specialCounter(cc, "WatchBytes", [self]() { return self->watchBytes; });
-<<<<<<< HEAD
-			specialCounter(cc, "KvstoreBytesUsed", [self]() { return self->storage.getStorageBytes().used; });
-			specialCounter(cc, "KvstoreBytesFree", [self]() { return self->storage.getStorageBytes().free; });
-			specialCounter(cc, "KvstoreBytesAvailable", [self]() { return self->storage.getStorageBytes().available; });
-			specialCounter(cc, "KvstoreBytesTotal", [self]() { return self->storage.getStorageBytes().total; });
-=======
-
->>>>>>> 3917c407
 			specialCounter(cc, "KvstoreSizeTotal", [self]() { return std::get<0>(self->storage.getSize()); });
 			specialCounter(cc, "KvstoreNodeTotal", [self]() { return std::get<1>(self->storage.getSize()); });
 			specialCounter(cc, "KvstoreInlineKey", [self]() { return std::get<2>(self->storage.getSize()); });
@@ -2589,75 +2581,6 @@
 	}
 }
 
-<<<<<<< HEAD
-=======
-ACTOR Future<RangeResult> tryGetRange(Database cx,
-                                      Version version,
-                                      KeyRangeRef keys,
-                                      GetRangeLimits limits,
-                                      bool* isTooOld) {
-	state Transaction tr(cx);
-	state RangeResult output;
-	state KeySelectorRef begin = firstGreaterOrEqual(keys.begin);
-	state KeySelectorRef end = firstGreaterOrEqual(keys.end);
-
-	if (*isTooOld)
-		throw transaction_too_old();
-
-	ASSERT(!cx->switchable);
-	tr.setVersion(version);
-	tr.info.taskID = TaskPriority::FetchKeys;
-	limits.minRows = 0;
-
-	try {
-		loop {
-			RangeResult rep = wait(tr.getRange(begin, end, limits, true));
-			limits.decrement(rep);
-
-			if (limits.isReached() || !rep.more) {
-				if (output.size()) {
-					output.arena().dependsOn(rep.arena());
-					output.append(output.arena(), rep.begin(), rep.size());
-					if (limits.isReached() && rep.readThrough.present())
-						output.readThrough = rep.readThrough.get();
-				} else {
-					output = rep;
-				}
-
-				output.more = limits.isReached();
-
-				return output;
-			} else if (rep.readThrough.present()) {
-				output.arena().dependsOn(rep.arena());
-				if (rep.size()) {
-					output.append(output.arena(), rep.begin(), rep.size());
-					ASSERT(rep.readThrough.get() > rep.end()[-1].key);
-				} else {
-					ASSERT(rep.readThrough.get() > keys.begin);
-				}
-				begin = firstGreaterOrEqual(rep.readThrough.get());
-			} else {
-				output.arena().dependsOn(rep.arena());
-				output.append(output.arena(), rep.begin(), rep.size());
-				begin = firstGreaterThan(output.end()[-1].key);
-			}
-		}
-	} catch (Error& e) {
-		if (begin.getKey() != keys.begin &&
-		    (e.code() == error_code_transaction_too_old || e.code() == error_code_future_version ||
-		     e.code() == error_code_process_behind)) {
-			if (e.code() == error_code_transaction_too_old)
-				*isTooOld = true;
-			output.more = true;
-			if (begin.isFirstGreaterOrEqual())
-				output.readThrough = begin.getKey();
-			return output;
-		}
-		throw;
-	}
-}
-
->>>>>>> 3917c407
 template <class T>
 void addMutation(T& target, Version version, MutationRef const& mutation) {
 	target.addMutation(version, mutation);
@@ -2819,96 +2742,20 @@
 		data->cx->invalidateCache(keys);
 
 		loop {
-<<<<<<< HEAD
 			state Transaction tr(data->cx);
 			state Version fetchVersion = data->version.get();
 			while (!shard->updates.empty() && shard->updates[0].version <= fetchVersion)
 				shard->updates.pop_front();
 			tr.setVersion(fetchVersion);
 			tr.info.taskID = TaskPriority::FetchKeys;
-			state PromiseStream<Standalone<RangeResultRef>> results;
+			state PromiseStream<RangeResult> results;
 			state Future<Void> hold = tr.getRangeStream(results, keys, GetRangeLimits(), true);
 			state Key nfk = keys.begin;
-=======
-			try {
-				TEST(true); // Fetching keys for transferred shard
-
-				state RangeResult this_block =
-				    wait(tryGetRange(data->cx,
-				                     fetchVersion,
-				                     keys,
-				                     GetRangeLimits(GetRangeLimits::ROW_LIMIT_UNLIMITED, fetchBlockBytes),
-				                     &isTooOld));
-
-				int expectedSize = (int)this_block.expectedSize() + (8 - (int)sizeof(KeyValueRef)) * this_block.size();
-
-				TraceEvent(SevDebug, "FetchKeysBlock", data->thisServerID)
-				    .detail("FKID", interval.pairID)
-				    .detail("BlockRows", this_block.size())
-				    .detail("BlockBytes", expectedSize)
-				    .detail("KeyBegin", keys.begin)
-				    .detail("KeyEnd", keys.end)
-				    .detail("Last", this_block.size() ? this_block.end()[-1].key : std::string())
-				    .detail("Version", fetchVersion)
-				    .detail("More", this_block.more);
-				DEBUG_KEY_RANGE("fetchRange", fetchVersion, keys);
-				for (auto k = this_block.begin(); k != this_block.end(); ++k)
-					DEBUG_MUTATION("fetch", fetchVersion, MutationRef(MutationRef::SetValue, k->key, k->value));
-
-				metricReporter.addFetchedBytes(expectedSize);
-				data->counters.bytesFetched += expectedSize;
-				if (fetchBlockBytes > expectedSize) {
-					holdingFKPL.release(fetchBlockBytes - expectedSize);
-				}
-
-				// Wait for permission to proceed
-				// wait( data->fetchKeysStorageWriteLock.take() );
-				// state FlowLock::Releaser holdingFKSWL( data->fetchKeysStorageWriteLock );
-
-				// Write this_block to storage
-				state KeyValueRef* kvItr = this_block.begin();
-				for (; kvItr != this_block.end(); ++kvItr) {
-					data->storage.writeKeyValue(*kvItr);
-					wait(yield());
-				}
-
-				kvItr = this_block.begin();
-				for (; kvItr != this_block.end(); ++kvItr) {
-					data->byteSampleApplySet(*kvItr, invalidVersion);
-					wait(yield());
-				}
-
-				if (this_block.more) {
-					Key nfk = this_block.readThrough.present() ? this_block.readThrough.get()
-					                                           : keyAfter(this_block.end()[-1].key);
-					if (nfk != keys.end) {
-						std::deque<Standalone<VerUpdateRef>> updatesToSplit = std::move(shard->updates);
-
-						// This actor finishes committing the keys [keys.begin,nfk) that we already fetched.
-						// The remaining unfetched keys [nfk,keys.end) will become a separate AddingShard with its own
-						// fetchKeys.
-						shard->server->addShard(ShardInfo::addingSplitLeft(KeyRangeRef(keys.begin, nfk), shard));
-						shard->server->addShard(ShardInfo::newAdding(data, KeyRangeRef(nfk, keys.end)));
-						shard = data->shards.rangeContaining(keys.begin).value()->adding.get();
-						warningLogger = logFetchKeysWarning(shard);
-						AddingShard* otherShard = data->shards.rangeContaining(nfk).value()->adding.get();
-						keys = shard->keys;
-
-						// Split our prior updates.  The ones that apply to our new, restricted key range will go back
-						// into shard->updates, and the ones delivered to the new shard will be discarded because it is
-						// in WaitPrevious phase (hasn't chosen a fetchVersion yet). What we are doing here is expensive
-						// and could get more expensive if we started having many more blocks per shard. May need
-						// optimization in the future.
-						std::deque<Standalone<VerUpdateRef>>::iterator u = updatesToSplit.begin();
-						for (; u != updatesToSplit.end(); ++u) {
-							splitMutations(data, data->shards, *u);
-						}
->>>>>>> 3917c407
 
 			try {
 				loop {
 					TEST(true); // Fetching keys for transferred shard
-					state Standalone<RangeResultRef> this_block = waitNext(results.getFuture());
+					state RangeResult this_block = waitNext(results.getFuture());
 
 					int expectedSize =
 					    (int)this_block.expectedSize() + (8 - (int)sizeof(KeyValueRef)) * this_block.size();
@@ -2935,12 +2782,6 @@
 						data->storage.writeKeyValue(*kvItr);
 						wait(yield());
 					}
-<<<<<<< HEAD
-=======
-				}
-
-				this_block = RangeResult();
->>>>>>> 3917c407
 
 					kvItr = this_block.begin();
 					for (; kvItr != this_block.end(); ++kvItr) {
@@ -2951,7 +2792,7 @@
 					ASSERT(this_block.readThrough.present() || this_block.size());
 					nfk = this_block.readThrough.present() ? this_block.readThrough.get()
 					                                       : keyAfter(this_block.end()[-1].key);
-					this_block = Standalone<RangeResultRef>();
+					this_block = RangeResult();
 				}
 			} catch (Error& e) {
 				if (e.code() != error_code_end_of_stream && e.code() != error_code_connection_failed &&
