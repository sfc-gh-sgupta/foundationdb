/*
 * Knobs.cpp
 *
 * This source file is part of the FoundationDB open source project
 *
 * Copyright 2013-2018 Apple Inc. and the FoundationDB project authors
 *
 * Licensed under the Apache License, Version 2.0 (the "License");
 * you may not use this file except in compliance with the License.
 * You may obtain a copy of the License at
 *
 *     http://www.apache.org/licenses/LICENSE-2.0
 *
 * Unless required by applicable law or agreed to in writing, software
 * distributed under the License is distributed on an "AS IS" BASIS,
 * WITHOUT WARRANTIES OR CONDITIONS OF ANY KIND, either express or implied.
 * See the License for the specific language governing permissions and
 * limitations under the License.
 */

#include "flow/Knobs.h"
#include "flow/flow.h"
#include <cmath>
#include <cinttypes>

FlowKnobs const* FLOW_KNOBS = new FlowKnobs();

#define init( knob, value ) initKnob( knob, value, #knob )

// clang-format off
FlowKnobs::FlowKnobs(bool randomize, bool isSimulated) {
	init( AUTOMATIC_TRACE_DUMP,                                  1 );
	init( PREVENT_FAST_SPIN_DELAY,                             .01 );
	init( CACHE_REFRESH_INTERVAL_WHEN_ALL_ALTERNATIVES_FAILED, 1.0 );

	init( DELAY_JITTER_OFFSET,                                 0.9 );
	init( DELAY_JITTER_RANGE,                                  0.2 );
	init( BUSY_WAIT_THRESHOLD,                                   0 ); // 1e100 == never sleep
	init( CLIENT_REQUEST_INTERVAL,                             1.0 ); if( randomize && BUGGIFY ) CLIENT_REQUEST_INTERVAL = 2.0;
	init( SERVER_REQUEST_INTERVAL,                             1.0 ); if( randomize && BUGGIFY ) SERVER_REQUEST_INTERVAL = 2.0;

	init( REACTOR_FLAGS,                                         0 );

	init( DISABLE_ASSERTS,                                       0 );
	init( QUEUE_MODEL_SMOOTHING_AMOUNT,                        2.0 );

	init( SLOWTASK_PROFILING_INTERVAL,                       0.125 ); // A value of 0 disables SlowTask profiling
	init( SLOWTASK_PROFILING_MAX_LOG_INTERVAL,                 1.0 );
	init( SLOWTASK_PROFILING_LOG_BACKOFF,                      2.0 );

	init( RANDOMSEED_RETRY_LIMIT,                                4 );
	init( FAST_ALLOC_LOGGING_BYTES,                           10e6 );
	init( HUGE_ARENA_LOGGING_BYTES,                          100e6 );
	init( HUGE_ARENA_LOGGING_INTERVAL,                         5.0 );

	//connectionMonitor
	init( CONNECTION_MONITOR_LOOP_TIME,   isSimulated ? 0.75 : 1.0 ); if( randomize && BUGGIFY ) CONNECTION_MONITOR_LOOP_TIME = 6.0;
	init( CONNECTION_MONITOR_TIMEOUT,     isSimulated ? 1.50 : 2.0 ); if( randomize && BUGGIFY ) CONNECTION_MONITOR_TIMEOUT = 6.0;
	init( CONNECTION_MONITOR_IDLE_TIMEOUT,                   180.0 ); if( randomize && BUGGIFY ) CONNECTION_MONITOR_IDLE_TIMEOUT = 5.0;
	init( CONNECTION_MONITOR_INCOMING_IDLE_MULTIPLIER,         1.2 );
	init( CONNECTION_MONITOR_UNREFERENCED_CLOSE_DELAY,         2.0 );

	//FlowTransport
	init( CONNECTION_REJECTED_MESSAGE_DELAY,                   1.0 );
	init( CONNECTION_ID_TIMEOUT,                             600.0 ); if( randomize && BUGGIFY ) CONNECTION_ID_TIMEOUT = 60.0;
	init( CONNECTION_CLEANUP_DELAY,                          100.0 );
	init( INITIAL_RECONNECTION_TIME,                          0.05 );
	init( MAX_RECONNECTION_TIME,                               0.5 );
	init( RECONNECTION_TIME_GROWTH_RATE,                       1.2 );
	init( RECONNECTION_RESET_TIME,                             5.0 );
<<<<<<< HEAD
=======
	init( CONNECTION_ACCEPT_DELAY,                             0.5 );
	init( USE_OBJECT_SERIALIZER,                                 1 );
>>>>>>> 194b5123
	init( TOO_MANY_CONNECTIONS_CLOSED_RESET_DELAY,             5.0 );
	init( TOO_MANY_CONNECTIONS_CLOSED_TIMEOUT,                20.0 );
	init( PEER_UNAVAILABLE_FOR_LONG_TIME_TIMEOUT,           3600.0 );

	init( TLS_CERT_REFRESH_DELAY_SECONDS,                 12*60*60 );
	init( TLS_SERVER_CONNECTION_THROTTLE_TIMEOUT,              9.0 );
	init( TLS_CLIENT_CONNECTION_THROTTLE_TIMEOUT,             11.0 );
	init( TLS_SERVER_CONNECTION_THROTTLE_ATTEMPTS,               1 );
	init( TLS_CLIENT_CONNECTION_THROTTLE_ATTEMPTS,               0 );

	init( NETWORK_TEST_CLIENT_COUNT,                            30 );
	init( NETWORK_TEST_REPLY_SIZE,                           600e3 );
	init( NETWORK_TEST_REQUEST_COUNT,                            0 ); // 0 -> run forever
	init( NETWORK_TEST_REQUEST_SIZE,                             1 );
	init( NETWORK_TEST_SCRIPT_MODE,                          false );

	//AsyncFileCached
	init( PAGE_CACHE_4K,                                   2LL<<30 );
	init( PAGE_CACHE_64K,                                200LL<<20 );
	init( SIM_PAGE_CACHE_4K,                                   1e8 );
	init( SIM_PAGE_CACHE_64K,                                  1e7 );
	init( BUGGIFY_SIM_PAGE_CACHE_4K,                           1e6 );
	init( BUGGIFY_SIM_PAGE_CACHE_64K,                          1e6 );
	init( MAX_EVICT_ATTEMPTS,                                  100 ); if( randomize && BUGGIFY ) MAX_EVICT_ATTEMPTS = 2;
	init( CACHE_EVICTION_POLICY,                          "random" );
	init( PAGE_CACHE_TRUNCATE_LOOKUP_FRACTION,                 0.1 ); if( randomize && BUGGIFY ) PAGE_CACHE_TRUNCATE_LOOKUP_FRACTION = 0.0; else if( randomize && BUGGIFY ) PAGE_CACHE_TRUNCATE_LOOKUP_FRACTION = 1.0;

	//AsyncFileEIO
	init( EIO_MAX_PARALLELISM,                                  4  );
	init( EIO_USE_ODIRECT,                                      0  );

	//AsyncFileKAIO
	init( MAX_OUTSTANDING,                                      64 );
	init( MIN_SUBMIT,                                           10 );

	init( PAGE_WRITE_CHECKSUM_HISTORY,                           0 ); if( randomize && BUGGIFY ) PAGE_WRITE_CHECKSUM_HISTORY = 10000000;
	init( DISABLE_POSIX_KERNEL_AIO,                              0 );

	//AsyncFileNonDurable
	init( MAX_PRIOR_MODIFICATION_DELAY,                        1.0 ); if( randomize && BUGGIFY ) MAX_PRIOR_MODIFICATION_DELAY = 10.0;

	//GenericActors
	init( BUGGIFY_FLOW_LOCK_RELEASE_DELAY,                     1.0 );
	init( LOW_PRIORITY_DELAY_COUNT,                              5 );

	//IAsyncFile
	init( INCREMENTAL_DELETE_TRUNCATE_AMOUNT,                  5e8 ); //500MB
	init( INCREMENTAL_DELETE_INTERVAL,                         1.0 ); //every 1 second
		
	//Net2 and FlowTransport
	init( MIN_COALESCE_DELAY,                                10e-6 ); if( randomize && BUGGIFY ) MIN_COALESCE_DELAY = 0;
	init( MAX_COALESCE_DELAY,                                20e-6 ); if( randomize && BUGGIFY ) MAX_COALESCE_DELAY = 0;
	init( SLOW_LOOP_CUTOFF,                          15.0 / 1000.0 );
	init( SLOW_LOOP_SAMPLING_RATE,                             0.1 );
	init( TSC_YIELD_TIME,                                  1000000 );
	init( CERT_FILE_MAX_SIZE,                      5 * 1024 * 1024 );

	//Network
	init( PACKET_LIMIT,                                  100LL<<20 );
	init( PACKET_WARNING,                                  2LL<<20 );  // 2MB packet warning quietly allows for 1MB system messages
	init( TIME_OFFSET_LOGGING_INTERVAL,                       60.0 );
	init( MAX_PACKET_SEND_BYTES,                        256 * 1024 );
	init( MIN_PACKET_BUFFER_BYTES,                        4 * 1024 );
	init( MIN_PACKET_BUFFER_FREE_BYTES,                        256 );
	init( FLOW_TCP_NODELAY,                                      1 );
	init( FLOW_TCP_QUICKACK,                                     0 );
	init( UNRESTRICTED_HANDSHAKE_LIMIT,                         15 );
	init( BOUNDED_HANDSHAKE_LIMIT,                             400 );

	//Sim2
	init( MIN_OPEN_TIME,                                    0.0002 );
	init( MAX_OPEN_TIME,                                    0.0012 );
	init( SIM_DISK_IOPS,                                      5000 );
	init( SIM_DISK_BANDWIDTH,                             50000000 );
	init( MIN_NETWORK_LATENCY,                              100e-6 );
	init( FAST_NETWORK_LATENCY,                             800e-6 );
	init( SLOW_NETWORK_LATENCY,                             100e-3 );
	init( MAX_CLOGGING_LATENCY,                                  0 ); if( randomize && BUGGIFY ) MAX_CLOGGING_LATENCY =  0.1 * deterministicRandom()->random01();
	init( MAX_BUGGIFIED_DELAY,                                   0 ); if( randomize && BUGGIFY ) MAX_BUGGIFIED_DELAY =  0.2 * deterministicRandom()->random01();
	init( SIM_CONNECT_ERROR_MODE, deterministicRandom()->randomInt(0,3) );

	//Tracefiles
	init( ZERO_LENGTH_FILE_PAD,                                  1 );
	init( TRACE_FLUSH_INTERVAL,                               0.25 );
	init( TRACE_RETRY_OPEN_INTERVAL,						  1.00 );
	init( MIN_TRACE_SEVERITY,                 isSimulated ? 1 : 10 ); // Related to the trace severity in Trace.h
	init( MAX_TRACE_SUPPRESSIONS,                              1e4 );
	init( TRACE_SYNC_ENABLED,                                    0 );
	init( TRACE_EVENT_METRIC_UNITS_PER_SAMPLE,                 500 );
	init( TRACE_EVENT_THROTTLER_SAMPLE_EXPIRY,              1800.0 ); // 30 mins
	init( TRACE_EVENT_THROTTLER_MSG_LIMIT,                   20000 );
	init( MAX_TRACE_FIELD_LENGTH,                              495 ); // If the value of this is changed, the corresponding default in Trace.cpp should be changed as well
	init( MAX_TRACE_EVENT_LENGTH,                             4000 ); // If the value of this is changed, the corresponding default in Trace.cpp should be changed as well

	//TDMetrics
	init( MAX_METRICS,                                         600 );
	init( MAX_METRIC_SIZE,                                    2500 );
	init( MAX_METRIC_LEVEL,                                     25 );
	init( METRIC_LEVEL_DIVISOR,                             log(4) );
	init( METRIC_LIMIT_START_QUEUE_SIZE,                        10 );  // The queue size at which to start restricting logging by disabling levels
	init( METRIC_LIMIT_RESPONSE_FACTOR,                         10 );  // The additional queue size at which to disable logging of another level (higher == less restrictive)

	//Load Balancing
	init( LOAD_BALANCE_ZONE_ID_LOCALITY_ENABLED,                 0 );
	init( LOAD_BALANCE_DC_ID_LOCALITY_ENABLED,                   1 );
	init( LOAD_BALANCE_MAX_BACKOFF,                            5.0 );
	init( LOAD_BALANCE_START_BACKOFF,                         0.01 );
	init( LOAD_BALANCE_BACKOFF_RATE,                           2.0 );
	init( MAX_LAGGING_REQUESTS_OUTSTANDING,                 100000 );
	init( INSTANT_SECOND_REQUEST_MULTIPLIER,                   2.0 );
	init( BASE_SECOND_REQUEST_TIME,                         0.0005 );
	init( SECOND_REQUEST_MULTIPLIER_GROWTH,                   0.01 );
	init( SECOND_REQUEST_MULTIPLIER_DECAY,                 0.00025 );
	init( SECOND_REQUEST_BUDGET_GROWTH,                       0.05 );
	init( SECOND_REQUEST_MAX_BUDGET,                         100.0 );
	init( ALTERNATIVES_FAILURE_RESET_TIME,                     5.0 );
	init( ALTERNATIVES_FAILURE_MIN_DELAY,                     0.05 );
	init( ALTERNATIVES_FAILURE_DELAY_RATIO,                    0.2 );
	init( ALTERNATIVES_FAILURE_MAX_DELAY,                      1.0 );
	init( ALTERNATIVES_FAILURE_SLOW_DELAY_RATIO,              0.04 );
	init( ALTERNATIVES_FAILURE_SLOW_MAX_DELAY,                30.0 );
	init( ALTERNATIVES_FAILURE_SKIP_DELAY,                     1.0 );
	init( FUTURE_VERSION_INITIAL_BACKOFF,                      1.0 );
	init( FUTURE_VERSION_MAX_BACKOFF,                          8.0 );
	init( FUTURE_VERSION_BACKOFF_GROWTH,                       2.0 );
	init( LOAD_BALANCE_MAX_BAD_OPTIONS,                          1 ); //should be the same as MAX_MACHINES_FALLING_BEHIND
	init( LOAD_BALANCE_PENALTY_IS_BAD,                        true );
}
// clang-format on

static std::string toLower( std::string const& name ) {
	std::string lower_name;
	for(auto c = name.begin(); c != name.end(); ++c)
		if (*c >= 'A' && *c <= 'Z')
			lower_name += *c - 'A' + 'a';
		else
			lower_name += *c;
	return lower_name;
}

bool Knobs::setKnob( std::string const& knob, std::string const& value ) {
	if (double_knobs.count(knob)) {
		double v;
		int n=0;
		if (sscanf(value.c_str(), "%lf%n", &v, &n) != 1 || n != value.size())
			throw invalid_option_value();
		*double_knobs[knob] = v;
		return true;
	}
	if (bool_knobs.count(knob)) {
		if(toLower(value) == "true") {
			*bool_knobs[knob] = true;
		} else if(toLower(value) == "false") {
			*bool_knobs[knob] = false;
		} else {
			int64_t v;
			int n=0;
			if (StringRef(value).startsWith(LiteralStringRef("0x"))) {
				if (sscanf(value.c_str(), "0x%" SCNx64 "%n", &v, &n) != 1 || n != value.size())
					throw invalid_option_value();
			} else {
				if (sscanf(value.c_str(), "%" SCNd64 "%n", &v, &n) != 1 || n != value.size())
					throw invalid_option_value();
			}
			*bool_knobs[knob] = v;
		}
		return true;
	}
	if (int64_knobs.count(knob) || int_knobs.count(knob)) {
		int64_t v;
		int n=0;
		if (StringRef(value).startsWith(LiteralStringRef("0x"))) {
			if (sscanf(value.c_str(), "0x%" SCNx64 "%n", &v, &n) != 1 || n != value.size())
				throw invalid_option_value();
		} else {
			if (sscanf(value.c_str(), "%" SCNd64 "%n", &v, &n) != 1 || n != value.size())
				throw invalid_option_value();
		}
		if (int64_knobs.count(knob))
			*int64_knobs[knob] = v;
		else {
			if ( v < std::numeric_limits<int>::min() || v > std::numeric_limits<int>::max() )
				throw invalid_option_value();
			*int_knobs[knob] = v;
		}
		return true;
	}
	if (string_knobs.count(knob)) {
		*string_knobs[knob] = value;
		return true;
	}
	return false;
}

void Knobs::initKnob( double& knob, double value, std::string const& name ) {
	knob = value;
	double_knobs[toLower(name)] = &knob;
}

void Knobs::initKnob( int64_t& knob, int64_t value, std::string const& name ) {
	knob = value;
	int64_knobs[toLower(name)] = &knob;
}

void Knobs::initKnob( int& knob, int value, std::string const& name ) {
	knob = value;
	int_knobs[toLower(name)] = &knob;
}

void Knobs::initKnob( std::string& knob, const std::string& value, const std::string& name ) {
	knob = value;
	string_knobs[toLower(name)] = &knob;
}

void Knobs::initKnob( bool& knob, bool value, std::string const& name ) {
	knob = value;
	bool_knobs[toLower(name)] = &knob;
}

void Knobs::trace() {
	for(auto &k : double_knobs)
		TraceEvent("Knob").detail("Name", k.first.c_str()).detail("Value", *k.second);
	for(auto &k : int_knobs)
		TraceEvent("Knob").detail("Name", k.first.c_str()).detail("Value", *k.second);
	for(auto &k : int64_knobs)
		TraceEvent("Knob").detail("Name", k.first.c_str()).detail("Value", *k.second);
	for(auto &k : string_knobs)
		TraceEvent("Knob").detail("Name", k.first.c_str()).detail("Value", *k.second);
	for(auto &k : bool_knobs)
		TraceEvent("Knob").detail("Name", k.first.c_str()).detail("Value", *k.second);
}<|MERGE_RESOLUTION|>--- conflicted
+++ resolved
@@ -68,11 +68,7 @@
 	init( MAX_RECONNECTION_TIME,                               0.5 );
 	init( RECONNECTION_TIME_GROWTH_RATE,                       1.2 );
 	init( RECONNECTION_RESET_TIME,                             5.0 );
-<<<<<<< HEAD
-=======
 	init( CONNECTION_ACCEPT_DELAY,                             0.5 );
-	init( USE_OBJECT_SERIALIZER,                                 1 );
->>>>>>> 194b5123
 	init( TOO_MANY_CONNECTIONS_CLOSED_RESET_DELAY,             5.0 );
 	init( TOO_MANY_CONNECTIONS_CLOSED_TIMEOUT,                20.0 );
 	init( PEER_UNAVAILABLE_FOR_LONG_TIME_TIMEOUT,           3600.0 );
