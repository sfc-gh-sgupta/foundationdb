/*
 * SystemMonitor.cpp
 *
 * This source file is part of the FoundationDB open source project
 *
 * Copyright 2013-2018 Apple Inc. and the FoundationDB project authors
 *
 * Licensed under the Apache License, Version 2.0 (the "License");
 * you may not use this file except in compliance with the License.
 * You may obtain a copy of the License at
 *
 *     http://www.apache.org/licenses/LICENSE-2.0
 *
 * Unless required by applicable law or agreed to in writing, software
 * distributed under the License is distributed on an "AS IS" BASIS,
 * WITHOUT WARRANTIES OR CONDITIONS OF ANY KIND, either express or implied.
 * See the License for the specific language governing permissions and
 * limitations under the License.
 */

#include "flow/flow.h"
#include "flow/Histogram.h"
#include "flow/Platform.h"
#include "flow/TDMetric.actor.h"
#include "flow/SystemMonitor.h"

#if defined(ALLOC_INSTRUMENTATION) && defined(__linux__)
#include <cxxabi.h>
#endif

SystemMonitorMachineState machineState;

void initializeSystemMonitorMachineState(SystemMonitorMachineState machineState) {
	::machineState = machineState;

	ASSERT(g_network);
	::machineState.monitorStartTime = now();
}

void systemMonitor() {
	static StatisticsState statState = StatisticsState();
	customSystemMonitor("ProcessMetrics", &statState, true );
}

SystemStatistics getSystemStatistics() {
	static StatisticsState statState = StatisticsState();
	const IPAddress ipAddr = machineState.ip.present() ? machineState.ip.get() : IPAddress();
	return getSystemStatistics(
		machineState.folder.present() ? machineState.folder.get() : "", &ipAddr, &statState.systemState, false);
}

#define TRACEALLOCATOR( size ) TraceEvent("MemSample").detail("Count", FastAllocator<size>::getApproximateMemoryUnused()/size).detail("TotalSize", FastAllocator<size>::getApproximateMemoryUnused()).detail("SampleCount", 1).detail("Hash", "FastAllocatedUnused" #size ).detail("Bt", "na")
#define DETAILALLOCATORMEMUSAGE( size ) detail("TotalMemory"#size, FastAllocator<size>::getTotalMemory()).detail("ApproximateUnusedMemory"#size, FastAllocator<size>::getApproximateMemoryUnused()).detail("ActiveThreads"#size, FastAllocator<size>::getActiveThreads())

SystemStatistics customSystemMonitor(std::string eventName, StatisticsState *statState, bool machineMetrics) {
	const IPAddress ipAddr = machineState.ip.present() ? machineState.ip.get() : IPAddress();
	SystemStatistics currentStats = getSystemStatistics(machineState.folder.present() ? machineState.folder.get() : "",
	                                                    &ipAddr, &statState->systemState, true);
	NetworkData netData;
	netData.init();
	if (!g_network->isSimulated() && currentStats.initialized) {
		{
			GetHistogramRegistry().logReport();
			TraceEvent(eventName.c_str())
			    .detail("Elapsed", currentStats.elapsed)
			    .detail("CPUSeconds", currentStats.processCPUSeconds)
			    .detail("MainThreadCPUSeconds", currentStats.mainThreadCPUSeconds)
			    .detail("UptimeSeconds", now() - machineState.monitorStartTime)
			    .detail("Memory", currentStats.processMemory)
			    .detail("ResidentMemory", currentStats.processResidentMemory)
			    .detail("UnusedAllocatedMemory", getTotalUnusedAllocatedMemory())
			    .detail("MbpsSent",
			            ((netData.bytesSent - statState->networkState.bytesSent) * 8e-6) / currentStats.elapsed)
			    .detail("MbpsReceived",
			            ((netData.bytesReceived - statState->networkState.bytesReceived) * 8e-6) / currentStats.elapsed)
			    .detail("DiskTotalBytes", currentStats.processDiskTotalBytes)
			    .detail("DiskFreeBytes", currentStats.processDiskFreeBytes)
			    .detail("DiskQueueDepth", currentStats.processDiskQueueDepth)
			    .detail("DiskIdleSeconds", currentStats.processDiskIdleSeconds)
			    .detail("DiskReads", currentStats.processDiskRead)
			    .detail("DiskWrites", currentStats.processDiskWrite)
			    .detail("DiskReadsCount", currentStats.processDiskReadCount)
			    .detail("DiskWritesCount", currentStats.processDiskWriteCount)
			    .detail("DiskWriteSectors", currentStats.processDiskWriteSectors)
			    .detail("DiskReadSectors", currentStats.processDiskReadSectors)
			    .detail("FileWrites", netData.countFileLogicalWrites - statState->networkState.countFileLogicalWrites)
			    .detail("FileReads", netData.countFileLogicalReads - statState->networkState.countFileLogicalReads)
			    .detail("CacheReadBytes",
			            netData.countFileCacheReadBytes - statState->networkState.countFileCacheReadBytes)
			    .detail("CacheFinds", netData.countFileCacheFinds - statState->networkState.countFileCacheFinds)
			    .detail("CacheWritesBlocked",
			            netData.countFileCacheWritesBlocked - statState->networkState.countFileCacheWritesBlocked)
			    .detail("CacheReadsBlocked",
			            netData.countFileCacheReadsBlocked - statState->networkState.countFileCacheReadsBlocked)
			    .detail("CachePageReadsMerged",
			            netData.countFileCachePageReadsMerged - statState->networkState.countFileCachePageReadsMerged)
			    .detail("CacheWrites", netData.countFileCacheWrites - statState->networkState.countFileCacheWrites)
			    .detail("CacheReads", netData.countFileCacheReads - statState->networkState.countFileCacheReads)
			    .detail("CacheHits", netData.countFilePageCacheHits - statState->networkState.countFilePageCacheHits)
			    .detail("CacheMisses",
			            netData.countFilePageCacheMisses - statState->networkState.countFilePageCacheMisses)
			    .detail("CacheEvictions",
			            netData.countFilePageCacheEvictions - statState->networkState.countFilePageCacheEvictions)
			    .detail("DCID", machineState.dcId)
			    .detail("ZoneID", machineState.zoneId)
			    .detail("MachineID", machineState.machineId)
			    .detail("AIOSubmitCount", netData.countAIOSubmit - statState->networkState.countAIOSubmit)
			    .detail("AIOCollectCount", netData.countAIOCollect - statState->networkState.countAIOCollect)
			    .detail("AIOSubmitLag", (g_network->networkInfo.metrics.secSquaredSubmit -
			                             statState->networkMetricsState.secSquaredSubmit) /
			                                currentStats.elapsed)
			    .detail("AIODiskStall", (g_network->networkInfo.metrics.secSquaredDiskStall -
			                             statState->networkMetricsState.secSquaredDiskStall) /
			                                currentStats.elapsed)
			    .detail("CurrentConnections", netData.countConnEstablished - netData.countConnClosedWithError -
			                                      netData.countConnClosedWithoutError)
			    .detail("ConnectionsEstablished",
			            (double)(netData.countConnEstablished - statState->networkState.countConnEstablished) /
			                currentStats.elapsed)
			    .detail("ConnectionsClosed",
			            ((netData.countConnClosedWithError - statState->networkState.countConnClosedWithError) +
			             (netData.countConnClosedWithoutError - statState->networkState.countConnClosedWithoutError)) /
			                currentStats.elapsed)
			    .detail("ConnectionErrors",
			            (netData.countConnClosedWithError - statState->networkState.countConnClosedWithError) /
			                currentStats.elapsed)
			    .detail("TLSPolicyFailures",
			            (netData.countTLSPolicyFailures - statState->networkState.countTLSPolicyFailures) /
			                currentStats.elapsed)
			    .trackLatest(eventName);

			TraceEvent("MemoryMetrics")
			    .DETAILALLOCATORMEMUSAGE(16)
			    .DETAILALLOCATORMEMUSAGE(32)
			    .DETAILALLOCATORMEMUSAGE(64)
			    .DETAILALLOCATORMEMUSAGE(96)
			    .DETAILALLOCATORMEMUSAGE(128)
			    .DETAILALLOCATORMEMUSAGE(256)
			    .DETAILALLOCATORMEMUSAGE(512)
			    .DETAILALLOCATORMEMUSAGE(1024)
			    .DETAILALLOCATORMEMUSAGE(2048)
			    .DETAILALLOCATORMEMUSAGE(4096)
			    .DETAILALLOCATORMEMUSAGE(8192)
			    .detail("HugeArenaMemory", g_hugeArenaMemory.load())
			    .detail("DCID", machineState.dcId)
			    .detail("ZoneID", machineState.zoneId)
			    .detail("MachineID", machineState.machineId);

			TraceEvent n("NetworkMetrics");
<<<<<<< HEAD
			n
				.detail("Elapsed", currentStats.elapsed)
				.detail("CantSleep", netData.countCantSleep - statState->networkState.countCantSleep)
				.detail("WontSleep", netData.countWontSleep - statState->networkState.countWontSleep)
				.detail("Yields", netData.countYields - statState->networkState.countYields)
				.detail("YieldCalls", netData.countYieldCalls - statState->networkState.countYieldCalls)
				.detail("YieldCallsTrue", netData.countYieldCallsTrue - statState->networkState.countYieldCallsTrue)
				.detail("RunLoopProfilingSignals", netData.countRunLoopProfilingSignals - statState->networkState.countRunLoopProfilingSignals)
				.detail("YieldBigStack", netData.countYieldBigStack - statState->networkState.countYieldBigStack)
				.detail("RunLoopIterations", netData.countRunLoop - statState->networkState.countRunLoop)
				.detail("TimersExecuted", netData.countTimers - statState->networkState.countTimers)
				.detail("TasksExecuted", netData.countTasks - statState->networkState.countTasks)
				.detail("ASIOEventsProcessed", netData.countASIOEvents - statState->networkState.countASIOEvents)
				.detail("ReadCalls", netData.countReads - statState->networkState.countReads)
				.detail("WriteCalls", netData.countWrites - statState->networkState.countWrites)
				.detail("ReadProbes", netData.countReadProbes - statState->networkState.countReadProbes)
				.detail("WriteProbes", netData.countWriteProbes - statState->networkState.countWriteProbes)
				.detail("PacketsRead", netData.countPacketsReceived - statState->networkState.countPacketsReceived)
				.detail("PacketsGenerated", netData.countPacketsGenerated - statState->networkState.countPacketsGenerated)
				.detail("WouldBlock", netData.countWouldBlock - statState->networkState.countWouldBlock)
				.detail("LaunchTime", netData.countLaunchTime - statState->networkState.countLaunchTime)
				.detail("ReactTime", netData.countReactTime - statState->networkState.countReactTime);
=======
			n.detail("Elapsed", currentStats.elapsed)
			    .detail("CantSleep", netData.countCantSleep - statState->networkState.countCantSleep)
			    .detail("WontSleep", netData.countWontSleep - statState->networkState.countWontSleep)
			    .detail("Yields", netData.countYields - statState->networkState.countYields)
			    .detail("YieldCalls", netData.countYieldCalls - statState->networkState.countYieldCalls)
			    .detail("YieldCallsTrue", netData.countYieldCallsTrue - statState->networkState.countYieldCallsTrue)
			    .detail("SlowTaskSignals", netData.countSlowTaskSignals - statState->networkState.countSlowTaskSignals)
			    .detail("YieldBigStack", netData.countYieldBigStack - statState->networkState.countYieldBigStack)
			    .detail("RunLoopIterations", netData.countRunLoop - statState->networkState.countRunLoop)
			    .detail("TimersExecuted", netData.countTimers - statState->networkState.countTimers)
			    .detail("TasksExecuted", netData.countTasks - statState->networkState.countTasks)
			    .detail("ASIOEventsProcessed", netData.countASIOEvents - statState->networkState.countASIOEvents)
			    .detail("ReadCalls", netData.countReads - statState->networkState.countReads)
			    .detail("WriteCalls", netData.countWrites - statState->networkState.countWrites)
			    .detail("ReadProbes", netData.countReadProbes - statState->networkState.countReadProbes)
			    .detail("WriteProbes", netData.countWriteProbes - statState->networkState.countWriteProbes)
			    .detail("PacketsRead", netData.countPacketsReceived - statState->networkState.countPacketsReceived)
			    .detail("PacketsGenerated",
			            netData.countPacketsGenerated - statState->networkState.countPacketsGenerated)
			    .detail("WouldBlock", netData.countWouldBlock - statState->networkState.countWouldBlock)
			    .detail("LaunchTime", netData.countLaunchTime - statState->networkState.countLaunchTime)
			    .detail("ReactTime", netData.countReactTime - statState->networkState.countReactTime)
			    .detail("DCID", machineState.dcId)
			    .detail("ZoneID", machineState.zoneId)
			    .detail("MachineID", machineState.machineId);
>>>>>>> 07e354c4

			for (int i = 0; i<NetworkMetrics::SLOW_EVENT_BINS; i++) {
				if (int c = g_network->networkInfo.metrics.countSlowEvents[i] - statState->networkMetricsState.countSlowEvents[i]) {
					n.detail(format("SlowTask%dM", 1 << i).c_str(), c);
				}
			}

			std::map<TaskPriority, double> loggedDurations;
			for (auto &itr : g_network->networkInfo.metrics.activeTrackers) {
				if(itr.second.active) {
					itr.second.duration += now() - itr.second.windowedTimer;
					itr.second.windowedTimer = now();
				}

				if(itr.second.duration / currentStats.elapsed >= FLOW_KNOBS->MIN_LOGGED_PRIORITY_BUSY_FRACTION) {
					loggedDurations[itr.first] = std::min(currentStats.elapsed, itr.second.duration);
				}

				itr.second.duration = 0;
			}

			for (auto const& itr : loggedDurations) {
				// PriorityBusyX measures the amount of time spent busy at exactly priority X
				n.detail(format("PriorityBusy%d", itr.first).c_str(), itr.second);
			}

			bool firstTracker = true;
			for (auto &itr : g_network->networkInfo.metrics.starvationTrackers) {
				if(itr.active) {
					itr.duration += now() - itr.windowedTimer;
					itr.maxDuration = std::max(itr.maxDuration, now() - itr.timer);
					itr.windowedTimer = now();
				}

				// PriorityStarvedBelowX: how much of the elapsed time we were running tasks at a priority at or above X
				// PriorityMaxStarvedBelowX: The longest single span of time that you were starved below that priority,
				// which could tell you if you are doing work in bursts.
				n.detail(format("PriorityStarvedBelow%d", itr.priority).c_str(), std::min(currentStats.elapsed, itr.duration));
				n.detail(format("PriorityMaxStarvedBelow%d", itr.priority).c_str(), itr.maxDuration);

				if(firstTracker) {
					g_network->networkInfo.metrics.lastRunLoopBusyness = std::min(currentStats.elapsed, itr.duration)/currentStats.elapsed;
					firstTracker = false;
				}

				itr.duration = 0;
				itr.maxDuration = 0;
			}

			n.trackLatest("NetworkMetrics");
		}

		if(machineMetrics) {
			TraceEvent("MachineMetrics")
			    .detail("Elapsed", currentStats.elapsed)
			    .detail("MbpsSent", currentStats.machineMegabitsSent / currentStats.elapsed)
			    .detail("MbpsReceived", currentStats.machineMegabitsReceived / currentStats.elapsed)
			    .detail("OutSegs", currentStats.machineOutSegs)
			    .detail("RetransSegs", currentStats.machineRetransSegs)
			    .detail("CPUSeconds", currentStats.machineCPUSeconds)
			    .detail("TotalMemory", currentStats.machineTotalRAM)
			    .detail("CommittedMemory", currentStats.machineCommittedRAM)
			    .detail("AvailableMemory", currentStats.machineAvailableRAM)
			    .detail("DCID", machineState.dcId)
			    .detail("ZoneID", machineState.zoneId)
			    .detail("MachineID", machineState.machineId)
			    .trackLatest("MachineMetrics");
		}
	}

#ifdef ALLOC_INSTRUMENTATION
	{
		static double firstTime = 0.0;
		if(firstTime == 0.0) firstTime = now();
		if( now() - firstTime > 10 || g_network->isSimulated() ) {
			firstTime = now();
			std::vector< std::pair<std::string, const char*> > typeNames;
			for( auto i = allocInstr.begin(); i != allocInstr.end(); ++i ) {
				std::string s;
#ifdef __linux__
				char *demangled = abi::__cxa_demangle(i->first, NULL, NULL, NULL);
				if (demangled) {
					s = demangled;
					if (StringRef(s).startsWith(LiteralStringRef("(anonymous namespace)::")))
						s = s.substr(LiteralStringRef("(anonymous namespace)::").size());
					free(demangled);
				} else
					s = i->first;
#else
				s = i->first;
				if (StringRef(s).startsWith(LiteralStringRef("class `anonymous namespace'::")))
					s = s.substr(LiteralStringRef("class `anonymous namespace'::").size());
				else if (StringRef(s).startsWith(LiteralStringRef("class ")))
					s = s.substr(LiteralStringRef("class ").size());
				else if (StringRef(s).startsWith(LiteralStringRef("struct ")))
					s = s.substr(LiteralStringRef("struct ").size());
#endif
				typeNames.push_back( std::make_pair(s, i->first) );
			}
			std::sort(typeNames.begin(), typeNames.end());
			for(int i=0; i<typeNames.size(); i++) {
				const char* n = typeNames[i].second;
				auto& f = allocInstr[n];
				if(f.maxAllocated > 10000)
					TraceEvent("AllocInstrument").detail("CurrentAlloc", f.allocCount-f.deallocCount)
						.detail("Name", typeNames[i].first.c_str());
			}

			std::unordered_map<uint32_t, BackTraceAccount> traceCounts;
			size_t memSampleSize;
			memSample_entered = true;
			{
				ThreadSpinLockHolder holder(memLock);
				traceCounts = backTraceLookup;
				memSampleSize = memSample.size();
			}
			memSample_entered = false;

			uint64_t totalSize = 0;
			uint64_t totalCount = 0;
			for( auto i = traceCounts.begin(); i != traceCounts.end(); ++i ) {
				char buf[1024];
				std::vector<void *> *frames = i->second.backTrace;
				std::string backTraceStr;
#if defined(_WIN32)
				for (int j = 1; j < frames->size(); j++) {
					_snprintf(buf, 1024, "%p ", frames->at(j));
					backTraceStr += buf;
				}
#else
				backTraceStr = platform::format_backtrace(&(*frames)[0], frames->size());
#endif

				TraceEvent("MemSample")
					.detail("Count", (int64_t)i->second.count)
					.detail("TotalSize", i->second.totalSize)
					.detail("SampleCount", i->second.sampleCount)
					.detail("Hash", format("%lld", i->first))
					.detail("Bt", backTraceStr);

				totalSize += i->second.totalSize;
				totalCount += i->second.count;
			}

			TraceEvent("MemSampleSummary")
				.detail("InverseByteSampleRatio", SAMPLE_BYTES)
				.detail("MemorySamples", memSampleSize)
				.detail("BackTraces", traceCounts.size())
				.detail("TotalSize", totalSize)
				.detail("TotalCount", totalCount);

			TraceEvent("MemSample")
				.detail("Count", traceCounts.size())
				.detail("TotalSize", traceCounts.size() * ((int)(sizeof(uint32_t) + sizeof(size_t) + sizeof(size_t))))
				.detail("SampleCount", traceCounts.size())
				.detail("Hash", "backTraces")
				.detail("Bt", "na");

			TraceEvent("MemSample")
				.detail("Count", memSampleSize)
				.detail("TotalSize", memSampleSize * ((int)(sizeof(void*) + sizeof(uint32_t) + sizeof(size_t))))
				.detail("SampleCount", memSampleSize)
				.detail("Hash", "memSamples")
				.detail("Bt", "na");
			TRACEALLOCATOR(16);
			TRACEALLOCATOR(32);
			TRACEALLOCATOR(64);
			TRACEALLOCATOR(96);
			TRACEALLOCATOR(128);
			TRACEALLOCATOR(256);
			TRACEALLOCATOR(512);
			TRACEALLOCATOR(1024);
			TRACEALLOCATOR(2048);
			TRACEALLOCATOR(4096);
			TRACEALLOCATOR(8192);
		}
	}
#endif
	statState->networkMetricsState = g_network->networkInfo.metrics;
	statState->networkState = netData;
	return currentStats;
}<|MERGE_RESOLUTION|>--- conflicted
+++ resolved
@@ -147,37 +147,14 @@
 			    .detail("MachineID", machineState.machineId);
 
 			TraceEvent n("NetworkMetrics");
-<<<<<<< HEAD
-			n
-				.detail("Elapsed", currentStats.elapsed)
-				.detail("CantSleep", netData.countCantSleep - statState->networkState.countCantSleep)
-				.detail("WontSleep", netData.countWontSleep - statState->networkState.countWontSleep)
-				.detail("Yields", netData.countYields - statState->networkState.countYields)
-				.detail("YieldCalls", netData.countYieldCalls - statState->networkState.countYieldCalls)
-				.detail("YieldCallsTrue", netData.countYieldCallsTrue - statState->networkState.countYieldCallsTrue)
-				.detail("RunLoopProfilingSignals", netData.countRunLoopProfilingSignals - statState->networkState.countRunLoopProfilingSignals)
-				.detail("YieldBigStack", netData.countYieldBigStack - statState->networkState.countYieldBigStack)
-				.detail("RunLoopIterations", netData.countRunLoop - statState->networkState.countRunLoop)
-				.detail("TimersExecuted", netData.countTimers - statState->networkState.countTimers)
-				.detail("TasksExecuted", netData.countTasks - statState->networkState.countTasks)
-				.detail("ASIOEventsProcessed", netData.countASIOEvents - statState->networkState.countASIOEvents)
-				.detail("ReadCalls", netData.countReads - statState->networkState.countReads)
-				.detail("WriteCalls", netData.countWrites - statState->networkState.countWrites)
-				.detail("ReadProbes", netData.countReadProbes - statState->networkState.countReadProbes)
-				.detail("WriteProbes", netData.countWriteProbes - statState->networkState.countWriteProbes)
-				.detail("PacketsRead", netData.countPacketsReceived - statState->networkState.countPacketsReceived)
-				.detail("PacketsGenerated", netData.countPacketsGenerated - statState->networkState.countPacketsGenerated)
-				.detail("WouldBlock", netData.countWouldBlock - statState->networkState.countWouldBlock)
-				.detail("LaunchTime", netData.countLaunchTime - statState->networkState.countLaunchTime)
-				.detail("ReactTime", netData.countReactTime - statState->networkState.countReactTime);
-=======
 			n.detail("Elapsed", currentStats.elapsed)
 			    .detail("CantSleep", netData.countCantSleep - statState->networkState.countCantSleep)
 			    .detail("WontSleep", netData.countWontSleep - statState->networkState.countWontSleep)
 			    .detail("Yields", netData.countYields - statState->networkState.countYields)
 			    .detail("YieldCalls", netData.countYieldCalls - statState->networkState.countYieldCalls)
 			    .detail("YieldCallsTrue", netData.countYieldCallsTrue - statState->networkState.countYieldCallsTrue)
-			    .detail("SlowTaskSignals", netData.countSlowTaskSignals - statState->networkState.countSlowTaskSignals)
+			    .detail("RunLoopProfilingSignals",
+			            netData.countRunLoopProfilingSignals - statState->networkState.countRunLoopProfilingSignals)
 			    .detail("YieldBigStack", netData.countYieldBigStack - statState->networkState.countYieldBigStack)
 			    .detail("RunLoopIterations", netData.countRunLoop - statState->networkState.countRunLoop)
 			    .detail("TimersExecuted", netData.countTimers - statState->networkState.countTimers)
@@ -196,7 +173,6 @@
 			    .detail("DCID", machineState.dcId)
 			    .detail("ZoneID", machineState.zoneId)
 			    .detail("MachineID", machineState.machineId);
->>>>>>> 07e354c4
 
 			for (int i = 0; i<NetworkMetrics::SLOW_EVENT_BINS; i++) {
 				if (int c = g_network->networkInfo.metrics.countSlowEvents[i] - statState->networkMetricsState.countSlowEvents[i]) {
